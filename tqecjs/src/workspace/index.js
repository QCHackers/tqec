--- conflicted
+++ resolved
@@ -143,19 +143,19 @@
 	workspace.addChild(template.container);
 
 	// Add download stim button
-<<<<<<< HEAD
-	const downloadStimButton = button('Download Stim file', grid.width * 0.9, 50);
+	const downloadStimButton = button(
+		'Download Stim file',
+		100,
+		50,
+		'white',
+		'black'
+	);
 	const localTesting = !window.location.href.includes('https://'); // FIXME: this is a hack
 	const stimURL = `${
 		localTesting
 			? `http://${testingBackendURL.ip}:${testingBackendURL.port}`
 			: prodBackendURL
 	}/stim`;
-=======
-	const downloadStimButton = button('Download Stim file', 100, 50, 'white', 'black');
-	const localTesting = !window.location.href.includes("https://"); // FIXME: this is a hack
-	const stimURL = `${(localTesting ? `http://${testingBackendURL.ip}:${testingBackendURL.port}` : prodBackendURL)}/stim`;
->>>>>>> 6e98888b
 
 	downloadStimButton.on('click', async (_e) => {
 		const res = await axios({
