{
	"env": {
		"browser": true,
		"es2021": true
	},
	"extends": [
		"eslint:recommended",
		"plugin:react/recommended",
		"plugin:react-hooks/recommended",
		"airbnb"
	],
	"parserOptions": {
		"ecmaVersion": "latest", // or 2015, etc
		"sourceType": "module",
		"ecmaFeatures": {
			"jsx": true
		}
	},
	"plugins": ["react", "react-hooks"],
	"rules": {
		"indent": ["error", 2],
		"no-tabs": 1,
		"react/jsx-indent": "off",
		"react/jsx-indent-props": "off",
		"react/jsx-filename-extension": [1, { "extensions": [".js", ".jsx"] }],
		"comma-dangle": ["error", "only-multiline"],
<<<<<<< HEAD
    "quotes": [2, "single", { "avoidEscape": true }]
=======
>>>>>>> ce55bfb2
	}
}<|MERGE_RESOLUTION|>--- conflicted
+++ resolved
@@ -24,9 +24,5 @@
 		"react/jsx-indent-props": "off",
 		"react/jsx-filename-extension": [1, { "extensions": [".js", ".jsx"] }],
 		"comma-dangle": ["error", "only-multiline"],
-<<<<<<< HEAD
-    "quotes": [2, "single", { "avoidEscape": true }]
-=======
->>>>>>> ce55bfb2
 	}
 }