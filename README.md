--- conflicted
+++ resolved
@@ -2,62 +2,73 @@
 
 Design automation software tools for Topological Quantum Error Correction
 
-<<<<<<< HEAD
-## Setup the python environment
+## How to install (Python package)
 
-Run the following commands to setup the environment:
+In order to install the `tqec` package, you can follow the following
+instructions.
 
-```bash
-git clone https://github.com/QCHackers/tqec
+First, clone this repository on your computer and go in the newly created
+folder:
+
+```sh
+git clone https://github.com/QCHackers/tqec.git
 
 cd tqec
+```
 
+Then, create a new Python virtual environment and install the package and its
+dependencies:
+
+```sh
 conda create -n tqec python==3.11.0
 
 pip install -e .
 
 ```
-=======
-## How to install (Python package)
 
-In order to install the `tqec` package, you can follow the following instructions.
+If not already done, create a clean Python virtual environment to avoid any
+version clash between packages. You can use the default Python package `venv` to
+do that:
 
-First, clone this repository on your computer and go in the newly created folder:
-```sh
-git clone https://github.com/QCHackers/tqec.git
-cd tqec
-```
-
-If not already done, create a clean Python virtual environment to avoid any version clash between packages. You can use the default Python package `venv` to do that:
 ```sh
 python -m venv venv      # Create a "venv" directory in the current directory.
 source venv/bin/activate # On Linux. For MacOS or Windows users, use activate.bat or the MacOS equivalent of that.
 ```
 
-You might see a `(venv)` appearing on your terminal prompt, showing that the virtual environment has been activated.
+You might see a `(venv)` appearing on your terminal prompt, showing that the
+virtual environment has been activated.
 
 The next step is to install the package and its dependencies using
+
 ```sh
 python -m pip install -e "."
 ```
-> [!NOTE]
-> For the moment, the installation only works properly with the `-e` flag. This will be fixed in future releases.
+
+> [!NOTE] For the moment, the installation only works properly with the `-e`
+> flag. This will be fixed in future releases.
 
 Installing all the dependencies might take a while.
 
-If you want to run the [`logical_qubit_memory_experiment.ipynb`](./notebooks/logical_qubit_memory_experiment.ipynb) notebook, you will also have to install a few other packages:
+If you want to run the
+[`logical_qubit_memory_experiment.ipynb`](./notebooks/logical_qubit_memory_experiment.ipynb)
+notebook, you will also have to install a few other packages:
+
 ```sh
 python -m pip install jupyterlab sinter pymatching
 ```
-> [!CAUTION]
-> It is advised to follow the above 2-step process for the installation. `pip` being quite inefficient, trying to install everything in one command will result in a (very) long installation time.
 
-If no errors happen, the package is installed! You can try to launch a jupyter lab server 
+> [!CAUTION] It is advised to follow the above 2-step process for the
+> installation. `pip` being quite inefficient, trying to install everything in
+> one command will result in a (very) long installation time.
+
+If no errors happen, the package is installed! You can try to launch a jupyter
+lab server
+
 ```sh
 python -m jupyter lab
 ```
+
 and to run some of the notebooks in the [`notebooks`](./notebooks/) directory.
->>>>>>> 3c000f68
 
 ## Helpful Links
 
