{
   "cells": [
      {
         "cell_type": "markdown",
         "metadata": {},
         "source": [
            "# Example to generate a corner\n",
            "\n",
            "This notebook aims at showing how to generate a corner using the template approach."
         ]
      },
      {
         "cell_type": "markdown",
         "metadata": {},
         "source": [
            "## Create the corner template\n",
            "\n",
            "The `tqec` package already includes a corner implementation in its template library. We can use that implementation to generate the corner template.\n",
            "\n",
            "For the `tqec` package, templates dimensions should be understood as the number of plaquettes composing the dimensions that should scale. This is different from the code distance. \n",
            "\n",
            "This choice of \"dimension\" is mostly a relicate from the early code, and so will likely be changed to something more meaningful in the future. "
         ]
      },
      {
         "cell_type": "code",
         "execution_count": 1,
         "metadata": {},
         "outputs": [
            {
               "name": "stdout",
               "output_type": "stream",
               "text": [
                  "Corner size: Shape2D(x=12, y=12)\n",
                  "  .  .  1  .  1  .  .  .  .  .  .  .\n",
                  "  2  3  4  3  4  .  .  .  .  .  .  .\n",
                  "  .  4  3  4  3  5  .  .  .  .  .  .\n",
                  "  2  3  4  3  4  .  .  .  .  .  .  .\n",
                  "  .  4  3  4  3  5  .  .  .  .  .  .\n",
                  "  2  3  4  3  4  .  .  .  .  .  .  .\n",
                  "  .  4  3  4  3  6  .  7  .  7  .  .\n",
                  "  2  4  3  4  8  9  8  9  8  9  8 10\n",
                  "  .  3  4  8  9  8  9  8  9  8  9  .\n",
                  "  2  4  8  9  8  9  8  9  8  9  8 10\n",
                  "  . 11  9  8  9  8  9  8  9  8  9  .\n",
                  "  .  . 12  . 12  . 12  . 12  . 12  .\n"
               ]
            }
         ],
         "source": [
            "from tqec.templates.constructions.corner import ScalableCorner\n",
<<<<<<< HEAD
            "from tqec.templates.scale import Dimension, LinearFunction\n",
            "from tqec.display import display_template\n",
            "\n",
            "# Corner made of 2*2=4 plaquettes for the scaled distances.\n",
            "corner = ScalableCorner(Dimension(2, LinearFunction(2)))\n",
=======
            "from tqec.display import display_template\n",
            "\n",
            "# Corner made of 2*2=4 plaquettes for the scaled distances.\n",
            "corner = ScalableCorner(2)\n",
>>>>>>> 6ad25d34
            "print(f\"Corner size: {corner.shape}\")\n",
            "display_template(corner)"
         ]
      },
      {
         "cell_type": "markdown",
         "metadata": {},
         "source": [
            "## Scale the corner template\n",
            "\n",
            "The `corner` template instance created in the previous cell can be scaled up or down with the `scale_to` method. The following cells illustrate this with several scales."
         ]
      },
      {
         "cell_type": "code",
         "execution_count": 2,
         "metadata": {},
         "outputs": [
            {
               "name": "stdout",
               "output_type": "stream",
               "text": [
                  "Corner size: Shape2D(x=20, y=20)\n",
                  "  .  .  1  .  1  .  1  .  1  .  .  .  .  .  .  .  .  .  .  .\n",
                  "  2  3  4  3  4  3  4  3  4  .  .  .  .  .  .  .  .  .  .  .\n",
                  "  .  4  3  4  3  4  3  4  3  5  .  .  .  .  .  .  .  .  .  .\n",
                  "  2  3  4  3  4  3  4  3  4  .  .  .  .  .  .  .  .  .  .  .\n",
                  "  .  4  3  4  3  4  3  4  3  5  .  .  .  .  .  .  .  .  .  .\n",
                  "  2  3  4  3  4  3  4  3  4  .  .  .  .  .  .  .  .  .  .  .\n",
                  "  .  4  3  4  3  4  3  4  3  5  .  .  .  .  .  .  .  .  .  .\n",
                  "  2  3  4  3  4  3  4  3  4  .  .  .  .  .  .  .  .  .  .  .\n",
                  "  .  4  3  4  3  4  3  4  3  5  .  .  .  .  .  .  .  .  .  .\n",
                  "  2  3  4  3  4  3  4  3  4  .  .  .  .  .  .  .  .  .  .  .\n",
                  "  .  4  3  4  3  4  3  4  3  6  .  7  .  7  .  7  .  7  .  .\n",
                  "  2  4  3  4  3  4  3  4  8  9  8  9  8  9  8  9  8  9  8 10\n",
                  "  .  3  4  3  4  3  4  8  9  8  9  8  9  8  9  8  9  8  9  .\n",
                  "  2  4  3  4  3  4  8  9  8  9  8  9  8  9  8  9  8  9  8 10\n",
                  "  .  3  4  3  4  8  9  8  9  8  9  8  9  8  9  8  9  8  9  .\n",
                  "  2  4  3  4  8  9  8  9  8  9  8  9  8  9  8  9  8  9  8 10\n",
                  "  .  3  4  8  9  8  9  8  9  8  9  8  9  8  9  8  9  8  9  .\n",
                  "  2  4  8  9  8  9  8  9  8  9  8  9  8  9  8  9  8  9  8 10\n",
                  "  . 11  9  8  9  8  9  8  9  8  9  8  9  8  9  8  9  8  9  .\n",
                  "  .  . 12  . 12  . 12  . 12  . 12  . 12  . 12  . 12  . 12  .\n"
               ]
            }
         ],
         "source": [
            "# Corner made of 2*4=8 plaquettes for the scaled distances.\n",
            "# This changes corner inplace\n",
            "corner.scale_to(4)\n",
            "print(f\"Corner size: {corner.shape}\")\n",
            "display_template(corner)"
         ]
      },
      {
         "cell_type": "code",
         "execution_count": 3,
         "metadata": {},
         "outputs": [
            {
               "name": "stdout",
               "output_type": "stream",
               "text": [
                  "Corner size: Shape2D(x=44, y=44)\n",
                  "  .  .  1  .  1  .  1  .  1  .  1  .  1  .  1  .  1  .  1  .  1  .  .  .  .  .  .  .  .  .  .  .  .  .  .  .  .  .  .  .  .  .  .  .\n",
                  "  2  3  4  3  4  3  4  3  4  3  4  3  4  3  4  3  4  3  4  3  4  .  .  .  .  .  .  .  .  .  .  .  .  .  .  .  .  .  .  .  .  .  .  .\n",
                  "  .  4  3  4  3  4  3  4  3  4  3  4  3  4  3  4  3  4  3  4  3  5  .  .  .  .  .  .  .  .  .  .  .  .  .  .  .  .  .  .  .  .  .  .\n",
                  "  2  3  4  3  4  3  4  3  4  3  4  3  4  3  4  3  4  3  4  3  4  .  .  .  .  .  .  .  .  .  .  .  .  .  .  .  .  .  .  .  .  .  .  .\n",
                  "  .  4  3  4  3  4  3  4  3  4  3  4  3  4  3  4  3  4  3  4  3  5  .  .  .  .  .  .  .  .  .  .  .  .  .  .  .  .  .  .  .  .  .  .\n",
                  "  2  3  4  3  4  3  4  3  4  3  4  3  4  3  4  3  4  3  4  3  4  .  .  .  .  .  .  .  .  .  .  .  .  .  .  .  .  .  .  .  .  .  .  .\n",
                  "  .  4  3  4  3  4  3  4  3  4  3  4  3  4  3  4  3  4  3  4  3  5  .  .  .  .  .  .  .  .  .  .  .  .  .  .  .  .  .  .  .  .  .  .\n",
                  "  2  3  4  3  4  3  4  3  4  3  4  3  4  3  4  3  4  3  4  3  4  .  .  .  .  .  .  .  .  .  .  .  .  .  .  .  .  .  .  .  .  .  .  .\n",
                  "  .  4  3  4  3  4  3  4  3  4  3  4  3  4  3  4  3  4  3  4  3  5  .  .  .  .  .  .  .  .  .  .  .  .  .  .  .  .  .  .  .  .  .  .\n",
                  "  2  3  4  3  4  3  4  3  4  3  4  3  4  3  4  3  4  3  4  3  4  .  .  .  .  .  .  .  .  .  .  .  .  .  .  .  .  .  .  .  .  .  .  .\n",
                  "  .  4  3  4  3  4  3  4  3  4  3  4  3  4  3  4  3  4  3  4  3  5  .  .  .  .  .  .  .  .  .  .  .  .  .  .  .  .  .  .  .  .  .  .\n",
                  "  2  3  4  3  4  3  4  3  4  3  4  3  4  3  4  3  4  3  4  3  4  .  .  .  .  .  .  .  .  .  .  .  .  .  .  .  .  .  .  .  .  .  .  .\n",
                  "  .  4  3  4  3  4  3  4  3  4  3  4  3  4  3  4  3  4  3  4  3  5  .  .  .  .  .  .  .  .  .  .  .  .  .  .  .  .  .  .  .  .  .  .\n",
                  "  2  3  4  3  4  3  4  3  4  3  4  3  4  3  4  3  4  3  4  3  4  .  .  .  .  .  .  .  .  .  .  .  .  .  .  .  .  .  .  .  .  .  .  .\n",
                  "  .  4  3  4  3  4  3  4  3  4  3  4  3  4  3  4  3  4  3  4  3  5  .  .  .  .  .  .  .  .  .  .  .  .  .  .  .  .  .  .  .  .  .  .\n",
                  "  2  3  4  3  4  3  4  3  4  3  4  3  4  3  4  3  4  3  4  3  4  .  .  .  .  .  .  .  .  .  .  .  .  .  .  .  .  .  .  .  .  .  .  .\n",
                  "  .  4  3  4  3  4  3  4  3  4  3  4  3  4  3  4  3  4  3  4  3  5  .  .  .  .  .  .  .  .  .  .  .  .  .  .  .  .  .  .  .  .  .  .\n",
                  "  2  3  4  3  4  3  4  3  4  3  4  3  4  3  4  3  4  3  4  3  4  .  .  .  .  .  .  .  .  .  .  .  .  .  .  .  .  .  .  .  .  .  .  .\n",
                  "  .  4  3  4  3  4  3  4  3  4  3  4  3  4  3  4  3  4  3  4  3  5  .  .  .  .  .  .  .  .  .  .  .  .  .  .  .  .  .  .  .  .  .  .\n",
                  "  2  3  4  3  4  3  4  3  4  3  4  3  4  3  4  3  4  3  4  3  4  .  .  .  .  .  .  .  .  .  .  .  .  .  .  .  .  .  .  .  .  .  .  .\n",
                  "  .  4  3  4  3  4  3  4  3  4  3  4  3  4  3  4  3  4  3  4  3  5  .  .  .  .  .  .  .  .  .  .  .  .  .  .  .  .  .  .  .  .  .  .\n",
                  "  2  3  4  3  4  3  4  3  4  3  4  3  4  3  4  3  4  3  4  3  4  .  .  .  .  .  .  .  .  .  .  .  .  .  .  .  .  .  .  .  .  .  .  .\n",
                  "  .  4  3  4  3  4  3  4  3  4  3  4  3  4  3  4  3  4  3  4  3  6  .  7  .  7  .  7  .  7  .  7  .  7  .  7  .  7  .  7  .  7  .  .\n",
                  "  2  4  3  4  3  4  3  4  3  4  3  4  3  4  3  4  3  4  3  4  8  9  8  9  8  9  8  9  8  9  8  9  8  9  8  9  8  9  8  9  8  9  8 10\n",
                  "  .  3  4  3  4  3  4  3  4  3  4  3  4  3  4  3  4  3  4  8  9  8  9  8  9  8  9  8  9  8  9  8  9  8  9  8  9  8  9  8  9  8  9  .\n",
                  "  2  4  3  4  3  4  3  4  3  4  3  4  3  4  3  4  3  4  8  9  8  9  8  9  8  9  8  9  8  9  8  9  8  9  8  9  8  9  8  9  8  9  8 10\n",
                  "  .  3  4  3  4  3  4  3  4  3  4  3  4  3  4  3  4  8  9  8  9  8  9  8  9  8  9  8  9  8  9  8  9  8  9  8  9  8  9  8  9  8  9  .\n",
                  "  2  4  3  4  3  4  3  4  3  4  3  4  3  4  3  4  8  9  8  9  8  9  8  9  8  9  8  9  8  9  8  9  8  9  8  9  8  9  8  9  8  9  8 10\n",
                  "  .  3  4  3  4  3  4  3  4  3  4  3  4  3  4  8  9  8  9  8  9  8  9  8  9  8  9  8  9  8  9  8  9  8  9  8  9  8  9  8  9  8  9  .\n",
                  "  2  4  3  4  3  4  3  4  3  4  3  4  3  4  8  9  8  9  8  9  8  9  8  9  8  9  8  9  8  9  8  9  8  9  8  9  8  9  8  9  8  9  8 10\n",
                  "  .  3  4  3  4  3  4  3  4  3  4  3  4  8  9  8  9  8  9  8  9  8  9  8  9  8  9  8  9  8  9  8  9  8  9  8  9  8  9  8  9  8  9  .\n",
                  "  2  4  3  4  3  4  3  4  3  4  3  4  8  9  8  9  8  9  8  9  8  9  8  9  8  9  8  9  8  9  8  9  8  9  8  9  8  9  8  9  8  9  8 10\n",
                  "  .  3  4  3  4  3  4  3  4  3  4  8  9  8  9  8  9  8  9  8  9  8  9  8  9  8  9  8  9  8  9  8  9  8  9  8  9  8  9  8  9  8  9  .\n",
                  "  2  4  3  4  3  4  3  4  3  4  8  9  8  9  8  9  8  9  8  9  8  9  8  9  8  9  8  9  8  9  8  9  8  9  8  9  8  9  8  9  8  9  8 10\n",
                  "  .  3  4  3  4  3  4  3  4  8  9  8  9  8  9  8  9  8  9  8  9  8  9  8  9  8  9  8  9  8  9  8  9  8  9  8  9  8  9  8  9  8  9  .\n",
                  "  2  4  3  4  3  4  3  4  8  9  8  9  8  9  8  9  8  9  8  9  8  9  8  9  8  9  8  9  8  9  8  9  8  9  8  9  8  9  8  9  8  9  8 10\n",
                  "  .  3  4  3  4  3  4  8  9  8  9  8  9  8  9  8  9  8  9  8  9  8  9  8  9  8  9  8  9  8  9  8  9  8  9  8  9  8  9  8  9  8  9  .\n",
                  "  2  4  3  4  3  4  8  9  8  9  8  9  8  9  8  9  8  9  8  9  8  9  8  9  8  9  8  9  8  9  8  9  8  9  8  9  8  9  8  9  8  9  8 10\n",
                  "  .  3  4  3  4  8  9  8  9  8  9  8  9  8  9  8  9  8  9  8  9  8  9  8  9  8  9  8  9  8  9  8  9  8  9  8  9  8  9  8  9  8  9  .\n",
                  "  2  4  3  4  8  9  8  9  8  9  8  9  8  9  8  9  8  9  8  9  8  9  8  9  8  9  8  9  8  9  8  9  8  9  8  9  8  9  8  9  8  9  8 10\n",
                  "  .  3  4  8  9  8  9  8  9  8  9  8  9  8  9  8  9  8  9  8  9  8  9  8  9  8  9  8  9  8  9  8  9  8  9  8  9  8  9  8  9  8  9  .\n",
                  "  2  4  8  9  8  9  8  9  8  9  8  9  8  9  8  9  8  9  8  9  8  9  8  9  8  9  8  9  8  9  8  9  8  9  8  9  8  9  8  9  8  9  8 10\n",
                  "  . 11  9  8  9  8  9  8  9  8  9  8  9  8  9  8  9  8  9  8  9  8  9  8  9  8  9  8  9  8  9  8  9  8  9  8  9  8  9  8  9  8  9  .\n",
                  "  .  . 12  . 12  . 12  . 12  . 12  . 12  . 12  . 12  . 12  . 12  . 12  . 12  . 12  . 12  . 12  . 12  . 12  . 12  . 12  . 12  . 12  .\n"
               ]
            }
         ],
         "source": [
            "# Corner made of 2*10=20 plaquettes for the scaled distances.\n",
            "# This changes corner inplace\n",
            "corner.scale_to(10)\n",
            "print(f\"Corner size: {corner.shape}\")\n",
            "display_template(corner)"
         ]
      },
      {
         "cell_type": "markdown",
         "metadata": {},
         "source": [
            "## Scaling to large dimensions\n",
            "\n",
            "It is entirely possible to scale to large dimensions. Some limitations may appear when scaling to (very large) dimensions:\n",
            "- The underlying use of `cirq`, implemented in Python, will end up showing its limits. A more efficient quantum circuit library might solve this.\n",
            "- The representation of a scaled template as a 2-dimensional `numpy.ndarray` makes the memory cost grows as $\\text{dimension}^2$.\n",
            "\n",
            "But the above limitations are only noticeable at scales that will be very costly to simulate with `Stim` anyways, so they might not be as problematic as the above two points makes it sound.\n",
            "\n",
            "To show that, the following cell generates a corner with a dimensions of 5000. It only displays the shape of the resulting array, as displaying the whole array will take a large amount of time and will basically be unreadable."
         ]
      },
      {
         "cell_type": "code",
         "execution_count": 4,
         "metadata": {},
         "outputs": [
            {
               "name": "stdout",
               "output_type": "stream",
               "text": [
                  "(10004, 10004)\n",
                  "Shape2D(x=10004, y=10004)\n"
               ]
            }
         ],
         "source": [
            "# The library can go quite high:\n",
            "corner.scale_to(2500)\n",
            "plaquette_indices = list(range(1, corner.expected_plaquettes_number + 1))\n",
            "array = corner.instanciate(*plaquette_indices)\n",
            "print(array.shape)\n",
            "print(corner.shape)"
         ]
      }
   ],
   "metadata": {
      "kernelspec": {
         "display_name": "tqec",
         "language": "python",
         "name": "python3"
      },
      "language_info": {
         "codemirror_mode": {
            "name": "ipython",
            "version": 3
         },
         "file_extension": ".py",
         "mimetype": "text/x-python",
         "name": "python",
         "nbconvert_exporter": "python",
         "pygments_lexer": "ipython3",
         "version": "3.12.0"
      }
   },
   "nbformat": 4,
   "nbformat_minor": 2
}<|MERGE_RESOLUTION|>--- conflicted
+++ resolved
@@ -49,18 +49,11 @@
          ],
          "source": [
             "from tqec.templates.constructions.corner import ScalableCorner\n",
-<<<<<<< HEAD
             "from tqec.templates.scale import Dimension, LinearFunction\n",
             "from tqec.display import display_template\n",
             "\n",
             "# Corner made of 2*2=4 plaquettes for the scaled distances.\n",
             "corner = ScalableCorner(Dimension(2, LinearFunction(2)))\n",
-=======
-            "from tqec.display import display_template\n",
-            "\n",
-            "# Corner made of 2*2=4 plaquettes for the scaled distances.\n",
-            "corner = ScalableCorner(2)\n",
->>>>>>> 6ad25d34
             "print(f\"Corner size: {corner.shape}\")\n",
             "display_template(corner)"
          ]
