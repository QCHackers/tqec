{
   "cells": [
      {
         "cell_type": "markdown",
         "metadata": {},
         "source": [
            "# Example to generate a corner\n",
            "\n",
            "This notebook aims at showing how to generate a corner using the template approach."
         ]
      },
      {
         "cell_type": "markdown",
         "metadata": {},
         "source": [
            "## Create the corner template\n",
            "\n",
            "The `tqec` package already includes a corner implementation in its template library. We can use that implementation to generate the corner template.\n",
            "\n",
            "For the `tqec` package, templates dimensions should be understood as the number of plaquettes composing the dimensions that should scale. This is different from the code distance. \n",
            "\n",
            "This choice of \"dimension\" is mostly a relicate from the early code, and so will likely be changed to something more meaningful in the future. "
         ]
      },
      {
         "cell_type": "code",
         "execution_count": 1,
         "metadata": {},
         "outputs": [
            {
               "name": "stdout",
               "output_type": "stream",
               "text": [
                  "Corner size: Shape2D(x=12, y=12)\n",
                  "  .  .  1  .  1  .  .  .  .  .  .  .\n",
                  "  2  3  4  3  4  .  .  .  .  .  .  .\n",
                  "  .  4  3  4  3  5  .  .  .  .  .  .\n",
                  "  2  3  4  3  4  .  .  .  .  .  .  .\n",
                  "  .  4  3  4  3  5  .  .  .  .  .  .\n",
                  "  2  3  4  3  4  .  .  .  .  .  .  .\n",
                  "  .  4  3  4  3  6  .  7  .  7  .  .\n",
                  "  2  4  3  4  8  9  8  9  8  9  8 10\n",
                  "  .  3  4  8  9  8  9  8  9  8  9  .\n",
                  "  2  4  8  9  8  9  8  9  8  9  8 10\n",
                  "  . 11  9  8  9  8  9  8  9  8  9  .\n",
                  "  .  . 12  . 12  . 12  . 12  . 12  .\n"
               ]
            }
         ],
         "source": [
            "from tqec.templates.constructions.corner import ScalableCorner\n",
            "from tqec.display import display_template\n",
            "\n",
            "# Corner made of 2*2=4 plaquettes for the scaled distances.\n",
            "corner = ScalableCorner(2)\n",
            "print(f\"Corner size: {corner.shape}\")\n",
            "display_template(corner)"
         ]
      },
      {
         "cell_type": "markdown",
         "metadata": {},
         "source": [
            "## Scale the corner template\n",
            "\n",
            "The `corner` template instance created in the previous cell can be scaled up or down with the `scale_to` method. The following cells illustrate this with several scales."
         ]
      },
      {
         "cell_type": "code",
         "execution_count": 2,
         "metadata": {},
         "outputs": [
            {
               "name": "stdout",
               "output_type": "stream",
               "text": [
                  "Corner size: Shape2D(x=20, y=20)\n",
                  "  .  .  1  .  1  .  1  .  1  .  .  .  .  .  .  .  .  .  .  .\n",
                  "  2  3  4  3  4  3  4  3  4  .  .  .  .  .  .  .  .  .  .  .\n",
                  "  .  4  3  4  3  4  3  4  3  5  .  .  .  .  .  .  .  .  .  .\n",
                  "  2  3  4  3  4  3  4  3  4  .  .  .  .  .  .  .  .  .  .  .\n",
                  "  .  4  3  4  3  4  3  4  3  5  .  .  .  .  .  .  .  .  .  .\n",
                  "  2  3  4  3  4  3  4  3  4  .  .  .  .  .  .  .  .  .  .  .\n",
                  "  .  4  3  4  3  4  3  4  3  5  .  .  .  .  .  .  .  .  .  .\n",
                  "  2  3  4  3  4  3  4  3  4  .  .  .  .  .  .  .  .  .  .  .\n",
                  "  .  4  3  4  3  4  3  4  3  5  .  .  .  .  .  .  .  .  .  .\n",
                  "  2  3  4  3  4  3  4  3  4  .  .  .  .  .  .  .  .  .  .  .\n",
                  "  .  4  3  4  3  4  3  4  3  6  .  7  .  7  .  7  .  7  .  .\n",
                  "  2  4  3  4  3  4  3  4  8  9  8  9  8  9  8  9  8  9  8 10\n",
                  "  .  3  4  3  4  3  4  8  9  8  9  8  9  8  9  8  9  8  9  .\n",
                  "  2  4  3  4  3  4  8  9  8  9  8  9  8  9  8  9  8  9  8 10\n",
                  "  .  3  4  3  4  8  9  8  9  8  9  8  9  8  9  8  9  8  9  .\n",
                  "  2  4  3  4  8  9  8  9  8  9  8  9  8  9  8  9  8  9  8 10\n",
                  "  .  3  4  8  9  8  9  8  9  8  9  8  9  8  9  8  9  8  9  .\n",
                  "  2  4  8  9  8  9  8  9  8  9  8  9  8  9  8  9  8  9  8 10\n",
                  "  . 11  9  8  9  8  9  8  9  8  9  8  9  8  9  8  9  8  9  .\n",
                  "  .  . 12  . 12  . 12  . 12  . 12  . 12  . 12  . 12  . 12  .\n"
               ]
            }
         ],
         "source": [
            "# Corner made of 2*4=8 plaquettes for the scaled distances.\n",
            "# This changes corner inplace\n",
            "corner.scale_to(4)\n",
            "print(f\"Corner size: {corner.shape}\")\n",
            "display_template(corner)"
         ]
      },
      {
         "cell_type": "code",
         "execution_count": 3,
         "metadata": {},
         "outputs": [
            {
               "name": "stdout",
               "output_type": "stream",
               "text": [
                  "Corner size: Shape2D(x=44, y=44)\n",
                  "  .  .  1  .  1  .  1  .  1  .  1  .  1  .  1  .  1  .  1  .  1  .  .  .  .  .  .  .  .  .  .  .  .  .  .  .  .  .  .  .  .  .  .  .\n",
                  "  2  3  4  3  4  3  4  3  4  3  4  3  4  3  4  3  4  3  4  3  4  .  .  .  .  .  .  .  .  .  .  .  .  .  .  .  .  .  .  .  .  .  .  .\n",
                  "  .  4  3  4  3  4  3  4  3  4  3  4  3  4  3  4  3  4  3  4  3  5  .  .  .  .  .  .  .  .  .  .  .  .  .  .  .  .  .  .  .  .  .  .\n",
                  "  2  3  4  3  4  3  4  3  4  3  4  3  4  3  4  3  4  3  4  3  4  .  .  .  .  .  .  .  .  .  .  .  .  .  .  .  .  .  .  .  .  .  .  .\n",
                  "  .  4  3  4  3  4  3  4  3  4  3  4  3  4  3  4  3  4  3  4  3  5  .  .  .  .  .  .  .  .  .  .  .  .  .  .  .  .  .  .  .  .  .  .\n",
                  "  2  3  4  3  4  3  4  3  4  3  4  3  4  3  4  3  4  3  4  3  4  .  .  .  .  .  .  .  .  .  .  .  .  .  .  .  .  .  .  .  .  .  .  .\n",
                  "  .  4  3  4  3  4  3  4  3  4  3  4  3  4  3  4  3  4  3  4  3  5  .  .  .  .  .  .  .  .  .  .  .  .  .  .  .  .  .  .  .  .  .  .\n",
                  "  2  3  4  3  4  3  4  3  4  3  4  3  4  3  4  3  4  3  4  3  4  .  .  .  .  .  .  .  .  .  .  .  .  .  .  .  .  .  .  .  .  .  .  .\n",
                  "  .  4  3  4  3  4  3  4  3  4  3  4  3  4  3  4  3  4  3  4  3  5  .  .  .  .  .  .  .  .  .  .  .  .  .  .  .  .  .  .  .  .  .  .\n",
                  "  2  3  4  3  4  3  4  3  4  3  4  3  4  3  4  3  4  3  4  3  4  .  .  .  .  .  .  .  .  .  .  .  .  .  .  .  .  .  .  .  .  .  .  .\n",
                  "  .  4  3  4  3  4  3  4  3  4  3  4  3  4  3  4  3  4  3  4  3  5  .  .  .  .  .  .  .  .  .  .  .  .  .  .  .  .  .  .  .  .  .  .\n",
                  "  2  3  4  3  4  3  4  3  4  3  4  3  4  3  4  3  4  3  4  3  4  .  .  .  .  .  .  .  .  .  .  .  .  .  .  .  .  .  .  .  .  .  .  .\n",
                  "  .  4  3  4  3  4  3  4  3  4  3  4  3  4  3  4  3  4  3  4  3  5  .  .  .  .  .  .  .  .  .  .  .  .  .  .  .  .  .  .  .  .  .  .\n",
                  "  2  3  4  3  4  3  4  3  4  3  4  3  4  3  4  3  4  3  4  3  4  .  .  .  .  .  .  .  .  .  .  .  .  .  .  .  .  .  .  .  .  .  .  .\n",
                  "  .  4  3  4  3  4  3  4  3  4  3  4  3  4  3  4  3  4  3  4  3  5  .  .  .  .  .  .  .  .  .  .  .  .  .  .  .  .  .  .  .  .  .  .\n",
                  "  2  3  4  3  4  3  4  3  4  3  4  3  4  3  4  3  4  3  4  3  4  .  .  .  .  .  .  .  .  .  .  .  .  .  .  .  .  .  .  .  .  .  .  .\n",
                  "  .  4  3  4  3  4  3  4  3  4  3  4  3  4  3  4  3  4  3  4  3  5  .  .  .  .  .  .  .  .  .  .  .  .  .  .  .  .  .  .  .  .  .  .\n",
                  "  2  3  4  3  4  3  4  3  4  3  4  3  4  3  4  3  4  3  4  3  4  .  .  .  .  .  .  .  .  .  .  .  .  .  .  .  .  .  .  .  .  .  .  .\n",
                  "  .  4  3  4  3  4  3  4  3  4  3  4  3  4  3  4  3  4  3  4  3  5  .  .  .  .  .  .  .  .  .  .  .  .  .  .  .  .  .  .  .  .  .  .\n",
                  "  2  3  4  3  4  3  4  3  4  3  4  3  4  3  4  3  4  3  4  3  4  .  .  .  .  .  .  .  .  .  .  .  .  .  .  .  .  .  .  .  .  .  .  .\n",
                  "  .  4  3  4  3  4  3  4  3  4  3  4  3  4  3  4  3  4  3  4  3  5  .  .  .  .  .  .  .  .  .  .  .  .  .  .  .  .  .  .  .  .  .  .\n",
                  "  2  3  4  3  4  3  4  3  4  3  4  3  4  3  4  3  4  3  4  3  4  .  .  .  .  .  .  .  .  .  .  .  .  .  .  .  .  .  .  .  .  .  .  .\n",
                  "  .  4  3  4  3  4  3  4  3  4  3  4  3  4  3  4  3  4  3  4  3  6  .  7  .  7  .  7  .  7  .  7  .  7  .  7  .  7  .  7  .  7  .  .\n",
                  "  2  4  3  4  3  4  3  4  3  4  3  4  3  4  3  4  3  4  3  4  8  9  8  9  8  9  8  9  8  9  8  9  8  9  8  9  8  9  8  9  8  9  8 10\n",
                  "  .  3  4  3  4  3  4  3  4  3  4  3  4  3  4  3  4  3  4  8  9  8  9  8  9  8  9  8  9  8  9  8  9  8  9  8  9  8  9  8  9  8  9  .\n",
                  "  2  4  3  4  3  4  3  4  3  4  3  4  3  4  3  4  3  4  8  9  8  9  8  9  8  9  8  9  8  9  8  9  8  9  8  9  8  9  8  9  8  9  8 10\n",
                  "  .  3  4  3  4  3  4  3  4  3  4  3  4  3  4  3  4  8  9  8  9  8  9  8  9  8  9  8  9  8  9  8  9  8  9  8  9  8  9  8  9  8  9  .\n",
                  "  2  4  3  4  3  4  3  4  3  4  3  4  3  4  3  4  8  9  8  9  8  9  8  9  8  9  8  9  8  9  8  9  8  9  8  9  8  9  8  9  8  9  8 10\n",
                  "  .  3  4  3  4  3  4  3  4  3  4  3  4  3  4  8  9  8  9  8  9  8  9  8  9  8  9  8  9  8  9  8  9  8  9  8  9  8  9  8  9  8  9  .\n",
                  "  2  4  3  4  3  4  3  4  3  4  3  4  3  4  8  9  8  9  8  9  8  9  8  9  8  9  8  9  8  9  8  9  8  9  8  9  8  9  8  9  8  9  8 10\n",
                  "  .  3  4  3  4  3  4  3  4  3  4  3  4  8  9  8  9  8  9  8  9  8  9  8  9  8  9  8  9  8  9  8  9  8  9  8  9  8  9  8  9  8  9  .\n",
                  "  2  4  3  4  3  4  3  4  3  4  3  4  8  9  8  9  8  9  8  9  8  9  8  9  8  9  8  9  8  9  8  9  8  9  8  9  8  9  8  9  8  9  8 10\n",
                  "  .  3  4  3  4  3  4  3  4  3  4  8  9  8  9  8  9  8  9  8  9  8  9  8  9  8  9  8  9  8  9  8  9  8  9  8  9  8  9  8  9  8  9  .\n",
                  "  2  4  3  4  3  4  3  4  3  4  8  9  8  9  8  9  8  9  8  9  8  9  8  9  8  9  8  9  8  9  8  9  8  9  8  9  8  9  8  9  8  9  8 10\n",
                  "  .  3  4  3  4  3  4  3  4  8  9  8  9  8  9  8  9  8  9  8  9  8  9  8  9  8  9  8  9  8  9  8  9  8  9  8  9  8  9  8  9  8  9  .\n",
                  "  2  4  3  4  3  4  3  4  8  9  8  9  8  9  8  9  8  9  8  9  8  9  8  9  8  9  8  9  8  9  8  9  8  9  8  9  8  9  8  9  8  9  8 10\n",
                  "  .  3  4  3  4  3  4  8  9  8  9  8  9  8  9  8  9  8  9  8  9  8  9  8  9  8  9  8  9  8  9  8  9  8  9  8  9  8  9  8  9  8  9  .\n",
                  "  2  4  3  4  3  4  8  9  8  9  8  9  8  9  8  9  8  9  8  9  8  9  8  9  8  9  8  9  8  9  8  9  8  9  8  9  8  9  8  9  8  9  8 10\n",
                  "  .  3  4  3  4  8  9  8  9  8  9  8  9  8  9  8  9  8  9  8  9  8  9  8  9  8  9  8  9  8  9  8  9  8  9  8  9  8  9  8  9  8  9  .\n",
                  "  2  4  3  4  8  9  8  9  8  9  8  9  8  9  8  9  8  9  8  9  8  9  8  9  8  9  8  9  8  9  8  9  8  9  8  9  8  9  8  9  8  9  8 10\n",
                  "  .  3  4  8  9  8  9  8  9  8  9  8  9  8  9  8  9  8  9  8  9  8  9  8  9  8  9  8  9  8  9  8  9  8  9  8  9  8  9  8  9  8  9  .\n",
                  "  2  4  8  9  8  9  8  9  8  9  8  9  8  9  8  9  8  9  8  9  8  9  8  9  8  9  8  9  8  9  8  9  8  9  8  9  8  9  8  9  8  9  8 10\n",
                  "  . 11  9  8  9  8  9  8  9  8  9  8  9  8  9  8  9  8  9  8  9  8  9  8  9  8  9  8  9  8  9  8  9  8  9  8  9  8  9  8  9  8  9  .\n",
                  "  .  . 12  . 12  . 12  . 12  . 12  . 12  . 12  . 12  . 12  . 12  . 12  . 12  . 12  . 12  . 12  . 12  . 12  . 12  . 12  . 12  . 12  .\n"
               ]
            }
         ],
         "source": [
            "# Corner made of 2*10=20 plaquettes for the scaled distances.\n",
            "# This changes corner inplace\n",
            "corner.scale_to(10)\n",
            "print(f\"Corner size: {corner.shape}\")\n",
            "display_template(corner)"
         ]
      },
      {
         "cell_type": "markdown",
         "metadata": {},
         "source": [
            "## Scaling to large dimensions\n",
            "\n",
            "It is entirely possible to scale to large dimensions. Some limitations may appear when scaling to (very large) dimensions:\n",
            "- The underlying use of `cirq`, implemented in Python, will end up showing its limits. A more efficient quantum circuit library might solve this.\n",
            "- The representation of a scaled template as a 2-dimensional `numpy.ndarray` makes the memory cost grows as $\\text{dimension}^2$.\n",
            "\n",
            "But the above limitations are only noticeable at scales that will be very costly to simulate with `Stim` anyways, so they might not be as problematic as the above two points makes it sound.\n",
            "\n",
            "To show that, the following cell generates a corner with a dimensions of 5000. It only displays the shape of the resulting array, as displaying the whole array will take a large amount of time and will basically be unreadable."
         ]
      },
      {
         "cell_type": "code",
         "execution_count": 4,
         "metadata": {},
         "outputs": [
            {
               "name": "stdout",
               "output_type": "stream",
               "text": [
                  "(10004, 10004)\n",
                  "Shape2D(x=10004, y=10004)\n"
               ]
            }
         ],
         "source": [
            "# The library can go quite high:\n",
            "corner.scale_to(2500)\n",
            "plaquette_indices = list(range(1, corner.expected_plaquettes_number + 1))\n",
            "array = corner.instanciate(*plaquette_indices)\n",
            "print(array.shape)\n",
            "print(corner.shape)"
         ]
      }
   ],
<<<<<<< HEAD
   "source": [
    "from tqec.templates.constructions.corner import ScalableCorner\n",
    "from tqec.display import display_template\n",
    "\n",
    "# Corner made of 2*2=4 plaquettes for the scaled distances.\n",
    "corner = ScalableCorner(2)\n",
    "print(f\"Corner size: {corner.shape}\")\n",
    "display_template(corner)"
   ]
  },
  {
   "cell_type": "markdown",
   "metadata": {},
   "source": [
    "## Scale the corner template\n",
    "\n",
    "The `corner` template instance created in the previous cell can be scaled up or down with the `scale_to` method. The following cells illustrate this with several scales."
   ]
  },
  {
   "cell_type": "code",
   "execution_count": 2,
   "metadata": {},
   "outputs": [
    {
     "name": "stdout",
     "output_type": "stream",
     "text": [
      "Corner size: (20, 20)\n",
      "  .  .  1  .  1  .  1  .  1  .  .  .  .  .  .  .  .  .  .  .\n",
      "  2  3  4  3  4  3  4  3  4  .  .  .  .  .  .  .  .  .  .  .\n",
      "  .  4  3  4  3  4  3  4  3  5  .  .  .  .  .  .  .  .  .  .\n",
      "  2  3  4  3  4  3  4  3  4  .  .  .  .  .  .  .  .  .  .  .\n",
      "  .  4  3  4  3  4  3  4  3  5  .  .  .  .  .  .  .  .  .  .\n",
      "  2  3  4  3  4  3  4  3  4  .  .  .  .  .  .  .  .  .  .  .\n",
      "  .  4  3  4  3  4  3  4  3  5  .  .  .  .  .  .  .  .  .  .\n",
      "  2  3  4  3  4  3  4  3  4  .  .  .  .  .  .  .  .  .  .  .\n",
      "  .  4  3  4  3  4  3  4  3  5  .  .  .  .  .  .  .  .  .  .\n",
      "  2  3  4  3  4  3  4  3  4  .  .  .  .  .  .  .  .  .  .  .\n",
      "  .  4  3  4  3  4  3  4  3  6  .  7  .  7  .  7  .  7  .  .\n",
      "  2  4  3  4  3  4  3  4  8  9  8  9  8  9  8  9  8  9  8 10\n",
      "  .  3  4  3  4  3  4  8  9  8  9  8  9  8  9  8  9  8  9  .\n",
      "  2  4  3  4  3  4  8  9  8  9  8  9  8  9  8  9  8  9  8 10\n",
      "  .  3  4  3  4  8  9  8  9  8  9  8  9  8  9  8  9  8  9  .\n",
      "  2  4  3  4  8  9  8  9  8  9  8  9  8  9  8  9  8  9  8 10\n",
      "  .  3  4  8  9  8  9  8  9  8  9  8  9  8  9  8  9  8  9  .\n",
      "  2  4  8  9  8  9  8  9  8  9  8  9  8  9  8  9  8  9  8 10\n",
      "  . 11  9  8  9  8  9  8  9  8  9  8  9  8  9  8  9  8  9  .\n",
      "  .  . 12  . 12  . 12  . 12  . 12  . 12  . 12  . 12  . 12  .\n"
     ]
    }
   ],
   "source": [
    "# Corner made of 2*4=8 plaquettes for the scaled distances.\n",
    "# This changes corner inplace\n",
    "corner.scale_to(4)\n",
    "print(f\"Corner size: {corner.shape}\")\n",
    "display_template(corner)"
   ]
  },
  {
   "cell_type": "code",
   "execution_count": 3,
   "metadata": {},
   "outputs": [
    {
     "name": "stdout",
     "output_type": "stream",
     "text": [
      "Corner size: (44, 44)\n",
      "  .  .  1  .  1  .  1  .  1  .  1  .  1  .  1  .  1  .  1  .  1  .  .  .  .  .  .  .  .  .  .  .  .  .  .  .  .  .  .  .  .  .  .  .\n",
      "  2  3  4  3  4  3  4  3  4  3  4  3  4  3  4  3  4  3  4  3  4  .  .  .  .  .  .  .  .  .  .  .  .  .  .  .  .  .  .  .  .  .  .  .\n",
      "  .  4  3  4  3  4  3  4  3  4  3  4  3  4  3  4  3  4  3  4  3  5  .  .  .  .  .  .  .  .  .  .  .  .  .  .  .  .  .  .  .  .  .  .\n",
      "  2  3  4  3  4  3  4  3  4  3  4  3  4  3  4  3  4  3  4  3  4  .  .  .  .  .  .  .  .  .  .  .  .  .  .  .  .  .  .  .  .  .  .  .\n",
      "  .  4  3  4  3  4  3  4  3  4  3  4  3  4  3  4  3  4  3  4  3  5  .  .  .  .  .  .  .  .  .  .  .  .  .  .  .  .  .  .  .  .  .  .\n",
      "  2  3  4  3  4  3  4  3  4  3  4  3  4  3  4  3  4  3  4  3  4  .  .  .  .  .  .  .  .  .  .  .  .  .  .  .  .  .  .  .  .  .  .  .\n",
      "  .  4  3  4  3  4  3  4  3  4  3  4  3  4  3  4  3  4  3  4  3  5  .  .  .  .  .  .  .  .  .  .  .  .  .  .  .  .  .  .  .  .  .  .\n",
      "  2  3  4  3  4  3  4  3  4  3  4  3  4  3  4  3  4  3  4  3  4  .  .  .  .  .  .  .  .  .  .  .  .  .  .  .  .  .  .  .  .  .  .  .\n",
      "  .  4  3  4  3  4  3  4  3  4  3  4  3  4  3  4  3  4  3  4  3  5  .  .  .  .  .  .  .  .  .  .  .  .  .  .  .  .  .  .  .  .  .  .\n",
      "  2  3  4  3  4  3  4  3  4  3  4  3  4  3  4  3  4  3  4  3  4  .  .  .  .  .  .  .  .  .  .  .  .  .  .  .  .  .  .  .  .  .  .  .\n",
      "  .  4  3  4  3  4  3  4  3  4  3  4  3  4  3  4  3  4  3  4  3  5  .  .  .  .  .  .  .  .  .  .  .  .  .  .  .  .  .  .  .  .  .  .\n",
      "  2  3  4  3  4  3  4  3  4  3  4  3  4  3  4  3  4  3  4  3  4  .  .  .  .  .  .  .  .  .  .  .  .  .  .  .  .  .  .  .  .  .  .  .\n",
      "  .  4  3  4  3  4  3  4  3  4  3  4  3  4  3  4  3  4  3  4  3  5  .  .  .  .  .  .  .  .  .  .  .  .  .  .  .  .  .  .  .  .  .  .\n",
      "  2  3  4  3  4  3  4  3  4  3  4  3  4  3  4  3  4  3  4  3  4  .  .  .  .  .  .  .  .  .  .  .  .  .  .  .  .  .  .  .  .  .  .  .\n",
      "  .  4  3  4  3  4  3  4  3  4  3  4  3  4  3  4  3  4  3  4  3  5  .  .  .  .  .  .  .  .  .  .  .  .  .  .  .  .  .  .  .  .  .  .\n",
      "  2  3  4  3  4  3  4  3  4  3  4  3  4  3  4  3  4  3  4  3  4  .  .  .  .  .  .  .  .  .  .  .  .  .  .  .  .  .  .  .  .  .  .  .\n",
      "  .  4  3  4  3  4  3  4  3  4  3  4  3  4  3  4  3  4  3  4  3  5  .  .  .  .  .  .  .  .  .  .  .  .  .  .  .  .  .  .  .  .  .  .\n",
      "  2  3  4  3  4  3  4  3  4  3  4  3  4  3  4  3  4  3  4  3  4  .  .  .  .  .  .  .  .  .  .  .  .  .  .  .  .  .  .  .  .  .  .  .\n",
      "  .  4  3  4  3  4  3  4  3  4  3  4  3  4  3  4  3  4  3  4  3  5  .  .  .  .  .  .  .  .  .  .  .  .  .  .  .  .  .  .  .  .  .  .\n",
      "  2  3  4  3  4  3  4  3  4  3  4  3  4  3  4  3  4  3  4  3  4  .  .  .  .  .  .  .  .  .  .  .  .  .  .  .  .  .  .  .  .  .  .  .\n",
      "  .  4  3  4  3  4  3  4  3  4  3  4  3  4  3  4  3  4  3  4  3  5  .  .  .  .  .  .  .  .  .  .  .  .  .  .  .  .  .  .  .  .  .  .\n",
      "  2  3  4  3  4  3  4  3  4  3  4  3  4  3  4  3  4  3  4  3  4  .  .  .  .  .  .  .  .  .  .  .  .  .  .  .  .  .  .  .  .  .  .  .\n",
      "  .  4  3  4  3  4  3  4  3  4  3  4  3  4  3  4  3  4  3  4  3  6  .  7  .  7  .  7  .  7  .  7  .  7  .  7  .  7  .  7  .  7  .  .\n",
      "  2  4  3  4  3  4  3  4  3  4  3  4  3  4  3  4  3  4  3  4  8  9  8  9  8  9  8  9  8  9  8  9  8  9  8  9  8  9  8  9  8  9  8 10\n",
      "  .  3  4  3  4  3  4  3  4  3  4  3  4  3  4  3  4  3  4  8  9  8  9  8  9  8  9  8  9  8  9  8  9  8  9  8  9  8  9  8  9  8  9  .\n",
      "  2  4  3  4  3  4  3  4  3  4  3  4  3  4  3  4  3  4  8  9  8  9  8  9  8  9  8  9  8  9  8  9  8  9  8  9  8  9  8  9  8  9  8 10\n",
      "  .  3  4  3  4  3  4  3  4  3  4  3  4  3  4  3  4  8  9  8  9  8  9  8  9  8  9  8  9  8  9  8  9  8  9  8  9  8  9  8  9  8  9  .\n",
      "  2  4  3  4  3  4  3  4  3  4  3  4  3  4  3  4  8  9  8  9  8  9  8  9  8  9  8  9  8  9  8  9  8  9  8  9  8  9  8  9  8  9  8 10\n",
      "  .  3  4  3  4  3  4  3  4  3  4  3  4  3  4  8  9  8  9  8  9  8  9  8  9  8  9  8  9  8  9  8  9  8  9  8  9  8  9  8  9  8  9  .\n",
      "  2  4  3  4  3  4  3  4  3  4  3  4  3  4  8  9  8  9  8  9  8  9  8  9  8  9  8  9  8  9  8  9  8  9  8  9  8  9  8  9  8  9  8 10\n",
      "  .  3  4  3  4  3  4  3  4  3  4  3  4  8  9  8  9  8  9  8  9  8  9  8  9  8  9  8  9  8  9  8  9  8  9  8  9  8  9  8  9  8  9  .\n",
      "  2  4  3  4  3  4  3  4  3  4  3  4  8  9  8  9  8  9  8  9  8  9  8  9  8  9  8  9  8  9  8  9  8  9  8  9  8  9  8  9  8  9  8 10\n",
      "  .  3  4  3  4  3  4  3  4  3  4  8  9  8  9  8  9  8  9  8  9  8  9  8  9  8  9  8  9  8  9  8  9  8  9  8  9  8  9  8  9  8  9  .\n",
      "  2  4  3  4  3  4  3  4  3  4  8  9  8  9  8  9  8  9  8  9  8  9  8  9  8  9  8  9  8  9  8  9  8  9  8  9  8  9  8  9  8  9  8 10\n",
      "  .  3  4  3  4  3  4  3  4  8  9  8  9  8  9  8  9  8  9  8  9  8  9  8  9  8  9  8  9  8  9  8  9  8  9  8  9  8  9  8  9  8  9  .\n",
      "  2  4  3  4  3  4  3  4  8  9  8  9  8  9  8  9  8  9  8  9  8  9  8  9  8  9  8  9  8  9  8  9  8  9  8  9  8  9  8  9  8  9  8 10\n",
      "  .  3  4  3  4  3  4  8  9  8  9  8  9  8  9  8  9  8  9  8  9  8  9  8  9  8  9  8  9  8  9  8  9  8  9  8  9  8  9  8  9  8  9  .\n",
      "  2  4  3  4  3  4  8  9  8  9  8  9  8  9  8  9  8  9  8  9  8  9  8  9  8  9  8  9  8  9  8  9  8  9  8  9  8  9  8  9  8  9  8 10\n",
      "  .  3  4  3  4  8  9  8  9  8  9  8  9  8  9  8  9  8  9  8  9  8  9  8  9  8  9  8  9  8  9  8  9  8  9  8  9  8  9  8  9  8  9  .\n",
      "  2  4  3  4  8  9  8  9  8  9  8  9  8  9  8  9  8  9  8  9  8  9  8  9  8  9  8  9  8  9  8  9  8  9  8  9  8  9  8  9  8  9  8 10\n",
      "  .  3  4  8  9  8  9  8  9  8  9  8  9  8  9  8  9  8  9  8  9  8  9  8  9  8  9  8  9  8  9  8  9  8  9  8  9  8  9  8  9  8  9  .\n",
      "  2  4  8  9  8  9  8  9  8  9  8  9  8  9  8  9  8  9  8  9  8  9  8  9  8  9  8  9  8  9  8  9  8  9  8  9  8  9  8  9  8  9  8 10\n",
      "  . 11  9  8  9  8  9  8  9  8  9  8  9  8  9  8  9  8  9  8  9  8  9  8  9  8  9  8  9  8  9  8  9  8  9  8  9  8  9  8  9  8  9  .\n",
      "  .  . 12  . 12  . 12  . 12  . 12  . 12  . 12  . 12  . 12  . 12  . 12  . 12  . 12  . 12  . 12  . 12  . 12  . 12  . 12  . 12  . 12  .\n"
     ]
    }
   ],
   "source": [
    "# Corner made of 2*10=20 plaquettes for the scaled distances.\n",
    "# This changes corner inplace\n",
    "corner.scale_to(10)\n",
    "print(f\"Corner size: {corner.shape}\")\n",
    "display_template(corner)"
   ]
  },
  {
   "cell_type": "markdown",
   "metadata": {},
   "source": [
    "## Scaling to large dimensions\n",
    "\n",
    "It is entirely possible to scale to large dimensions. Some limitations may appear when scaling to (very large) dimensions:\n",
    "- The underlying use of `cirq`, implemented in Python, will end up showing its limits. A more efficient quantum circuit library might solve this.\n",
    "- The representation of a scaled template as a 2-dimensional `numpy.ndarray` makes the memory cost grows as $\\text{dimension}^2$.\n",
    "\n",
    "But the above limitations are only noticeable at scales that will be very costly to simulate with `Stim` anyways, so they might not be as problematic as the above two points makes it sound.\n",
    "\n",
    "To show that, the following cell generates a corner with a dimensions of 5000. It only displays the shape of the resulting array, as displaying the whole array will take a large amount of time and will basically be unreadable."
   ]
  },
  {
   "cell_type": "code",
   "execution_count": 4,
   "metadata": {},
   "outputs": [
    {
     "name": "stdout",
     "output_type": "stream",
     "text": [
      "(10004, 10004)\n",
      "(10004, 10004)\n"
     ]
    }
   ],
   "source": [
    "# The library can go quite high:\n",
    "corner.scale_to(2500)\n",
    "plaquette_indices = list(range(corner.expected_plaquettes_number))\n",
    "array = corner.instantiate(*plaquette_indices)\n",
    "print(array.shape)\n",
    "print(corner.shape)"
   ]
  }
 ],
 "metadata": {
  "kernelspec": {
   "display_name": "tqec",
   "language": "python",
   "name": "python3"
  },
  "language_info": {
   "codemirror_mode": {
    "name": "ipython",
    "version": 3
=======
   "metadata": {
      "kernelspec": {
         "display_name": "tqec",
         "language": "python",
         "name": "python3"
      },
      "language_info": {
         "codemirror_mode": {
            "name": "ipython",
            "version": 3
         },
         "file_extension": ".py",
         "mimetype": "text/x-python",
         "name": "python",
         "nbconvert_exporter": "python",
         "pygments_lexer": "ipython3",
         "version": "3.12.0"
      }
>>>>>>> 6ad25d34
   },
   "nbformat": 4,
   "nbformat_minor": 2
}<|MERGE_RESOLUTION|>--- conflicted
+++ resolved
@@ -211,182 +211,6 @@
          ]
       }
    ],
-<<<<<<< HEAD
-   "source": [
-    "from tqec.templates.constructions.corner import ScalableCorner\n",
-    "from tqec.display import display_template\n",
-    "\n",
-    "# Corner made of 2*2=4 plaquettes for the scaled distances.\n",
-    "corner = ScalableCorner(2)\n",
-    "print(f\"Corner size: {corner.shape}\")\n",
-    "display_template(corner)"
-   ]
-  },
-  {
-   "cell_type": "markdown",
-   "metadata": {},
-   "source": [
-    "## Scale the corner template\n",
-    "\n",
-    "The `corner` template instance created in the previous cell can be scaled up or down with the `scale_to` method. The following cells illustrate this with several scales."
-   ]
-  },
-  {
-   "cell_type": "code",
-   "execution_count": 2,
-   "metadata": {},
-   "outputs": [
-    {
-     "name": "stdout",
-     "output_type": "stream",
-     "text": [
-      "Corner size: (20, 20)\n",
-      "  .  .  1  .  1  .  1  .  1  .  .  .  .  .  .  .  .  .  .  .\n",
-      "  2  3  4  3  4  3  4  3  4  .  .  .  .  .  .  .  .  .  .  .\n",
-      "  .  4  3  4  3  4  3  4  3  5  .  .  .  .  .  .  .  .  .  .\n",
-      "  2  3  4  3  4  3  4  3  4  .  .  .  .  .  .  .  .  .  .  .\n",
-      "  .  4  3  4  3  4  3  4  3  5  .  .  .  .  .  .  .  .  .  .\n",
-      "  2  3  4  3  4  3  4  3  4  .  .  .  .  .  .  .  .  .  .  .\n",
-      "  .  4  3  4  3  4  3  4  3  5  .  .  .  .  .  .  .  .  .  .\n",
-      "  2  3  4  3  4  3  4  3  4  .  .  .  .  .  .  .  .  .  .  .\n",
-      "  .  4  3  4  3  4  3  4  3  5  .  .  .  .  .  .  .  .  .  .\n",
-      "  2  3  4  3  4  3  4  3  4  .  .  .  .  .  .  .  .  .  .  .\n",
-      "  .  4  3  4  3  4  3  4  3  6  .  7  .  7  .  7  .  7  .  .\n",
-      "  2  4  3  4  3  4  3  4  8  9  8  9  8  9  8  9  8  9  8 10\n",
-      "  .  3  4  3  4  3  4  8  9  8  9  8  9  8  9  8  9  8  9  .\n",
-      "  2  4  3  4  3  4  8  9  8  9  8  9  8  9  8  9  8  9  8 10\n",
-      "  .  3  4  3  4  8  9  8  9  8  9  8  9  8  9  8  9  8  9  .\n",
-      "  2  4  3  4  8  9  8  9  8  9  8  9  8  9  8  9  8  9  8 10\n",
-      "  .  3  4  8  9  8  9  8  9  8  9  8  9  8  9  8  9  8  9  .\n",
-      "  2  4  8  9  8  9  8  9  8  9  8  9  8  9  8  9  8  9  8 10\n",
-      "  . 11  9  8  9  8  9  8  9  8  9  8  9  8  9  8  9  8  9  .\n",
-      "  .  . 12  . 12  . 12  . 12  . 12  . 12  . 12  . 12  . 12  .\n"
-     ]
-    }
-   ],
-   "source": [
-    "# Corner made of 2*4=8 plaquettes for the scaled distances.\n",
-    "# This changes corner inplace\n",
-    "corner.scale_to(4)\n",
-    "print(f\"Corner size: {corner.shape}\")\n",
-    "display_template(corner)"
-   ]
-  },
-  {
-   "cell_type": "code",
-   "execution_count": 3,
-   "metadata": {},
-   "outputs": [
-    {
-     "name": "stdout",
-     "output_type": "stream",
-     "text": [
-      "Corner size: (44, 44)\n",
-      "  .  .  1  .  1  .  1  .  1  .  1  .  1  .  1  .  1  .  1  .  1  .  .  .  .  .  .  .  .  .  .  .  .  .  .  .  .  .  .  .  .  .  .  .\n",
-      "  2  3  4  3  4  3  4  3  4  3  4  3  4  3  4  3  4  3  4  3  4  .  .  .  .  .  .  .  .  .  .  .  .  .  .  .  .  .  .  .  .  .  .  .\n",
-      "  .  4  3  4  3  4  3  4  3  4  3  4  3  4  3  4  3  4  3  4  3  5  .  .  .  .  .  .  .  .  .  .  .  .  .  .  .  .  .  .  .  .  .  .\n",
-      "  2  3  4  3  4  3  4  3  4  3  4  3  4  3  4  3  4  3  4  3  4  .  .  .  .  .  .  .  .  .  .  .  .  .  .  .  .  .  .  .  .  .  .  .\n",
-      "  .  4  3  4  3  4  3  4  3  4  3  4  3  4  3  4  3  4  3  4  3  5  .  .  .  .  .  .  .  .  .  .  .  .  .  .  .  .  .  .  .  .  .  .\n",
-      "  2  3  4  3  4  3  4  3  4  3  4  3  4  3  4  3  4  3  4  3  4  .  .  .  .  .  .  .  .  .  .  .  .  .  .  .  .  .  .  .  .  .  .  .\n",
-      "  .  4  3  4  3  4  3  4  3  4  3  4  3  4  3  4  3  4  3  4  3  5  .  .  .  .  .  .  .  .  .  .  .  .  .  .  .  .  .  .  .  .  .  .\n",
-      "  2  3  4  3  4  3  4  3  4  3  4  3  4  3  4  3  4  3  4  3  4  .  .  .  .  .  .  .  .  .  .  .  .  .  .  .  .  .  .  .  .  .  .  .\n",
-      "  .  4  3  4  3  4  3  4  3  4  3  4  3  4  3  4  3  4  3  4  3  5  .  .  .  .  .  .  .  .  .  .  .  .  .  .  .  .  .  .  .  .  .  .\n",
-      "  2  3  4  3  4  3  4  3  4  3  4  3  4  3  4  3  4  3  4  3  4  .  .  .  .  .  .  .  .  .  .  .  .  .  .  .  .  .  .  .  .  .  .  .\n",
-      "  .  4  3  4  3  4  3  4  3  4  3  4  3  4  3  4  3  4  3  4  3  5  .  .  .  .  .  .  .  .  .  .  .  .  .  .  .  .  .  .  .  .  .  .\n",
-      "  2  3  4  3  4  3  4  3  4  3  4  3  4  3  4  3  4  3  4  3  4  .  .  .  .  .  .  .  .  .  .  .  .  .  .  .  .  .  .  .  .  .  .  .\n",
-      "  .  4  3  4  3  4  3  4  3  4  3  4  3  4  3  4  3  4  3  4  3  5  .  .  .  .  .  .  .  .  .  .  .  .  .  .  .  .  .  .  .  .  .  .\n",
-      "  2  3  4  3  4  3  4  3  4  3  4  3  4  3  4  3  4  3  4  3  4  .  .  .  .  .  .  .  .  .  .  .  .  .  .  .  .  .  .  .  .  .  .  .\n",
-      "  .  4  3  4  3  4  3  4  3  4  3  4  3  4  3  4  3  4  3  4  3  5  .  .  .  .  .  .  .  .  .  .  .  .  .  .  .  .  .  .  .  .  .  .\n",
-      "  2  3  4  3  4  3  4  3  4  3  4  3  4  3  4  3  4  3  4  3  4  .  .  .  .  .  .  .  .  .  .  .  .  .  .  .  .  .  .  .  .  .  .  .\n",
-      "  .  4  3  4  3  4  3  4  3  4  3  4  3  4  3  4  3  4  3  4  3  5  .  .  .  .  .  .  .  .  .  .  .  .  .  .  .  .  .  .  .  .  .  .\n",
-      "  2  3  4  3  4  3  4  3  4  3  4  3  4  3  4  3  4  3  4  3  4  .  .  .  .  .  .  .  .  .  .  .  .  .  .  .  .  .  .  .  .  .  .  .\n",
-      "  .  4  3  4  3  4  3  4  3  4  3  4  3  4  3  4  3  4  3  4  3  5  .  .  .  .  .  .  .  .  .  .  .  .  .  .  .  .  .  .  .  .  .  .\n",
-      "  2  3  4  3  4  3  4  3  4  3  4  3  4  3  4  3  4  3  4  3  4  .  .  .  .  .  .  .  .  .  .  .  .  .  .  .  .  .  .  .  .  .  .  .\n",
-      "  .  4  3  4  3  4  3  4  3  4  3  4  3  4  3  4  3  4  3  4  3  5  .  .  .  .  .  .  .  .  .  .  .  .  .  .  .  .  .  .  .  .  .  .\n",
-      "  2  3  4  3  4  3  4  3  4  3  4  3  4  3  4  3  4  3  4  3  4  .  .  .  .  .  .  .  .  .  .  .  .  .  .  .  .  .  .  .  .  .  .  .\n",
-      "  .  4  3  4  3  4  3  4  3  4  3  4  3  4  3  4  3  4  3  4  3  6  .  7  .  7  .  7  .  7  .  7  .  7  .  7  .  7  .  7  .  7  .  .\n",
-      "  2  4  3  4  3  4  3  4  3  4  3  4  3  4  3  4  3  4  3  4  8  9  8  9  8  9  8  9  8  9  8  9  8  9  8  9  8  9  8  9  8  9  8 10\n",
-      "  .  3  4  3  4  3  4  3  4  3  4  3  4  3  4  3  4  3  4  8  9  8  9  8  9  8  9  8  9  8  9  8  9  8  9  8  9  8  9  8  9  8  9  .\n",
-      "  2  4  3  4  3  4  3  4  3  4  3  4  3  4  3  4  3  4  8  9  8  9  8  9  8  9  8  9  8  9  8  9  8  9  8  9  8  9  8  9  8  9  8 10\n",
-      "  .  3  4  3  4  3  4  3  4  3  4  3  4  3  4  3  4  8  9  8  9  8  9  8  9  8  9  8  9  8  9  8  9  8  9  8  9  8  9  8  9  8  9  .\n",
-      "  2  4  3  4  3  4  3  4  3  4  3  4  3  4  3  4  8  9  8  9  8  9  8  9  8  9  8  9  8  9  8  9  8  9  8  9  8  9  8  9  8  9  8 10\n",
-      "  .  3  4  3  4  3  4  3  4  3  4  3  4  3  4  8  9  8  9  8  9  8  9  8  9  8  9  8  9  8  9  8  9  8  9  8  9  8  9  8  9  8  9  .\n",
-      "  2  4  3  4  3  4  3  4  3  4  3  4  3  4  8  9  8  9  8  9  8  9  8  9  8  9  8  9  8  9  8  9  8  9  8  9  8  9  8  9  8  9  8 10\n",
-      "  .  3  4  3  4  3  4  3  4  3  4  3  4  8  9  8  9  8  9  8  9  8  9  8  9  8  9  8  9  8  9  8  9  8  9  8  9  8  9  8  9  8  9  .\n",
-      "  2  4  3  4  3  4  3  4  3  4  3  4  8  9  8  9  8  9  8  9  8  9  8  9  8  9  8  9  8  9  8  9  8  9  8  9  8  9  8  9  8  9  8 10\n",
-      "  .  3  4  3  4  3  4  3  4  3  4  8  9  8  9  8  9  8  9  8  9  8  9  8  9  8  9  8  9  8  9  8  9  8  9  8  9  8  9  8  9  8  9  .\n",
-      "  2  4  3  4  3  4  3  4  3  4  8  9  8  9  8  9  8  9  8  9  8  9  8  9  8  9  8  9  8  9  8  9  8  9  8  9  8  9  8  9  8  9  8 10\n",
-      "  .  3  4  3  4  3  4  3  4  8  9  8  9  8  9  8  9  8  9  8  9  8  9  8  9  8  9  8  9  8  9  8  9  8  9  8  9  8  9  8  9  8  9  .\n",
-      "  2  4  3  4  3  4  3  4  8  9  8  9  8  9  8  9  8  9  8  9  8  9  8  9  8  9  8  9  8  9  8  9  8  9  8  9  8  9  8  9  8  9  8 10\n",
-      "  .  3  4  3  4  3  4  8  9  8  9  8  9  8  9  8  9  8  9  8  9  8  9  8  9  8  9  8  9  8  9  8  9  8  9  8  9  8  9  8  9  8  9  .\n",
-      "  2  4  3  4  3  4  8  9  8  9  8  9  8  9  8  9  8  9  8  9  8  9  8  9  8  9  8  9  8  9  8  9  8  9  8  9  8  9  8  9  8  9  8 10\n",
-      "  .  3  4  3  4  8  9  8  9  8  9  8  9  8  9  8  9  8  9  8  9  8  9  8  9  8  9  8  9  8  9  8  9  8  9  8  9  8  9  8  9  8  9  .\n",
-      "  2  4  3  4  8  9  8  9  8  9  8  9  8  9  8  9  8  9  8  9  8  9  8  9  8  9  8  9  8  9  8  9  8  9  8  9  8  9  8  9  8  9  8 10\n",
-      "  .  3  4  8  9  8  9  8  9  8  9  8  9  8  9  8  9  8  9  8  9  8  9  8  9  8  9  8  9  8  9  8  9  8  9  8  9  8  9  8  9  8  9  .\n",
-      "  2  4  8  9  8  9  8  9  8  9  8  9  8  9  8  9  8  9  8  9  8  9  8  9  8  9  8  9  8  9  8  9  8  9  8  9  8  9  8  9  8  9  8 10\n",
-      "  . 11  9  8  9  8  9  8  9  8  9  8  9  8  9  8  9  8  9  8  9  8  9  8  9  8  9  8  9  8  9  8  9  8  9  8  9  8  9  8  9  8  9  .\n",
-      "  .  . 12  . 12  . 12  . 12  . 12  . 12  . 12  . 12  . 12  . 12  . 12  . 12  . 12  . 12  . 12  . 12  . 12  . 12  . 12  . 12  . 12  .\n"
-     ]
-    }
-   ],
-   "source": [
-    "# Corner made of 2*10=20 plaquettes for the scaled distances.\n",
-    "# This changes corner inplace\n",
-    "corner.scale_to(10)\n",
-    "print(f\"Corner size: {corner.shape}\")\n",
-    "display_template(corner)"
-   ]
-  },
-  {
-   "cell_type": "markdown",
-   "metadata": {},
-   "source": [
-    "## Scaling to large dimensions\n",
-    "\n",
-    "It is entirely possible to scale to large dimensions. Some limitations may appear when scaling to (very large) dimensions:\n",
-    "- The underlying use of `cirq`, implemented in Python, will end up showing its limits. A more efficient quantum circuit library might solve this.\n",
-    "- The representation of a scaled template as a 2-dimensional `numpy.ndarray` makes the memory cost grows as $\\text{dimension}^2$.\n",
-    "\n",
-    "But the above limitations are only noticeable at scales that will be very costly to simulate with `Stim` anyways, so they might not be as problematic as the above two points makes it sound.\n",
-    "\n",
-    "To show that, the following cell generates a corner with a dimensions of 5000. It only displays the shape of the resulting array, as displaying the whole array will take a large amount of time and will basically be unreadable."
-   ]
-  },
-  {
-   "cell_type": "code",
-   "execution_count": 4,
-   "metadata": {},
-   "outputs": [
-    {
-     "name": "stdout",
-     "output_type": "stream",
-     "text": [
-      "(10004, 10004)\n",
-      "(10004, 10004)\n"
-     ]
-    }
-   ],
-   "source": [
-    "# The library can go quite high:\n",
-    "corner.scale_to(2500)\n",
-    "plaquette_indices = list(range(corner.expected_plaquettes_number))\n",
-    "array = corner.instantiate(*plaquette_indices)\n",
-    "print(array.shape)\n",
-    "print(corner.shape)"
-   ]
-  }
- ],
- "metadata": {
-  "kernelspec": {
-   "display_name": "tqec",
-   "language": "python",
-   "name": "python3"
-  },
-  "language_info": {
-   "codemirror_mode": {
-    "name": "ipython",
-    "version": 3
-=======
    "metadata": {
       "kernelspec": {
          "display_name": "tqec",
@@ -405,7 +229,6 @@
          "pygments_lexer": "ipython3",
          "version": "3.12.0"
       }
->>>>>>> 6ad25d34
    },
    "nbformat": 4,
    "nbformat_minor": 2
