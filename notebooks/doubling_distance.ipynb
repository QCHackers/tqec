{
 "cells": [
  {
   "cell_type": "markdown",
   "metadata": {},
   "source": [
    "# Illustration of the doubling-distance code\n",
    "This notebook aims at illustrating how a doubling distance code like \n",
    "\n",
    "![image.png](./images/doubling_distance.png)\n",
    "\n",
    "can be implemented using the template approach."
   ]
  },
  {
   "cell_type": "markdown",
   "metadata": {},
   "source": [
    "## 1. Define the building blocks\n",
    "\n",
    "The first step to create a template is to define the base blocks (basically, every arrangement of plaquettes enclosed in a green shape in the image above) that will be used to build it.\n",
    "\n",
    "The `tqec` package already implement some of the most widely used building blocks in the `tqec.templates.fixed` and `tqec.templates.scalable` modules.\n",
    "\n",
    "**Important note**: In the following code cell, **ALL** plaquette indices are defined as `1`. This is **not** what we would like to generate for a QEC code, that would require to define different plaquettes. This simplification is done to avoid the clutter and complexity of plaquette numbering."
   ]
  },
  {
   "cell_type": "code",
   "execution_count": 1,
   "metadata": {},
   "outputs": [],
   "source": [
    "import numpy\n",
    "from tqec.templates.scalable.rectangle import ScalableRectangle\n",
    "from tqec.templates.fixed.base import FixedRaw\n",
    "from tqec.templates.scalable.square import ScalableAlternatingSquare\n",
    "from tqec.templates.fixed.square import FixedAlternatingSquare\n",
    "from tqec.templates.base import TemplateWithIndices\n",
    "\n",
    "\n",
    "left_white_scalable_rectangle = TemplateWithIndices(\n",
    "    ScalableRectangle(1, 4), [1, 0]\n",
    ")  # 2, 9, 19\n",
    "right_white_scalable_rectangle = TemplateWithIndices(\n",
    "    ScalableRectangle(1, 4), [0, 1]\n",
    ")  # 4, 13, 23\n",
    "top_white_scalable_rectangle = TemplateWithIndices(ScalableRectangle(4, 1), [1, 0])  # 8\n",
    "top_black_scalable_rectangle = TemplateWithIndices(ScalableRectangle(4, 1), [0, 1])  # 1\n",
    "bottom_black_scalable_rectangle = TemplateWithIndices(\n",
    "    ScalableRectangle(4, 1), [1, 0]\n",
    ")  # 24, 26\n",
    "scalable_square = TemplateWithIndices(\n",
    "    ScalableAlternatingSquare(4), [1, 1]\n",
    ")  # 3, 10, 20, 22\n",
    "fixed_square = TemplateWithIndices(FixedAlternatingSquare(2), [1, 1])  # 16\n",
    "horizontal_scalable_rectangle = TemplateWithIndices(\n",
    "    ScalableRectangle(4, 2), [1, 1]\n",
    ")  # 6, 15, 17\n",
    "vertical_scalable_rectangle = TemplateWithIndices(\n",
    "    ScalableRectangle(2, 4), [1, 1]\n",
    ")  # 11, 21\n",
    "left_fixed_square = TemplateWithIndices(FixedRaw([[0]]), [1])\n",
    "right_fixed_square = TemplateWithIndices(FixedRaw([[0]]), [1])\n",
    "bottom_fixed_square = TemplateWithIndices(FixedRaw([[0]]), [1])\n",
    "# Specific cases:\n",
    "# - the corner numbered 7\n",
    "corner = TemplateWithIndices(FixedRaw([[0]]), [1])"
   ]
  },
  {
   "cell_type": "markdown",
   "metadata": {},
   "source": [
    "The only building block that is not already defined in the `tqec` package is the one numbered $12$. \n",
    "\n",
    "This building block is basically a regular `ScalableAlternatingSquare` with its top-right plaquette replaced by another plaquette. Following this observation, this basic block is implemented by subclassing the `ScalableAlternatingSquare` class and replacing the top-right plaquette by the special plaquette required."
   ]
  },
  {
   "cell_type": "code",
   "execution_count": 2,
   "metadata": {},
   "outputs": [],
   "source": [
    "# - the square numbered 12 that has a specific top-right plaquette\n",
    "class SpecificScalableAlternatingSquare(ScalableAlternatingSquare):\n",
    "    def instantiate(\n",
    "        self, x_plaquette: int, z_plaquette: int, special_plaquette: int, *_: int\n",
    "    ) -> numpy.ndarray:\n",
    "        arr = super().instantiate(x_plaquette, z_plaquette, *_)\n",
    "        arr[0, -1] = special_plaquette\n",
    "        return arr\n",
    "\n",
    "\n",
    "top_right_specific_square = TemplateWithIndices(\n",
    "    SpecificScalableAlternatingSquare(4), [1, 1, 1]\n",
    ")"
   ]
  },
  {
   "cell_type": "markdown",
   "metadata": {},
   "source": [
    "Now that the building blocks are defined, we create a list of templates according to the numbering in the image at the beginning of this notebook. \n",
    "\n",
    "Note that this list contains duplicate instances, meaning that changing in-place one instance in the list *might* also change another item of the list. \n",
    "This is not an issue because:\n",
    "- this list will only be used to initialise the `ComposedTemplate` instance and,\n",
    "- the only operation in `ComposedTemplate` that modifies the underlying templates stored is when calling `ComposedTemplate.scale_to`, and the same scale is forwarded to all the stored templates.\n",
    "\n",
    "Nevertheless, you might want to store copies to avoid any subtle reference issues if the `ComposedTemplate` implementation changes in the future. \n",
    "\n",
    "**Important note**: lists being 0-indexed in Python, the template indices in Python code will be shifted. As such, the template numbered `1` in the picture above will be the template indexed as `0` in the code below."
   ]
  },
  {
   "cell_type": "code",
   "execution_count": 3,
   "metadata": {},
   "outputs": [],
   "source": [
    "templates = [\n",
    "    # 0\n",
    "    top_black_scalable_rectangle,\n",
    "    left_white_scalable_rectangle,\n",
    "    scalable_square,\n",
    "    right_white_scalable_rectangle,\n",
    "    left_fixed_square,\n",
    "    # 5\n",
    "    horizontal_scalable_rectangle,\n",
    "    corner,\n",
    "    top_white_scalable_rectangle,\n",
    "    left_white_scalable_rectangle,\n",
    "    scalable_square,\n",
    "    # 10\n",
    "    vertical_scalable_rectangle,\n",
    "    top_right_specific_square,\n",
    "    right_white_scalable_rectangle,\n",
    "    left_fixed_square,\n",
    "    horizontal_scalable_rectangle,\n",
    "    # 15\n",
    "    fixed_square,\n",
    "    horizontal_scalable_rectangle,\n",
    "    right_fixed_square,\n",
    "    left_white_scalable_rectangle,\n",
    "    scalable_square,\n",
    "    # 20\n",
    "    vertical_scalable_rectangle,\n",
    "    scalable_square,\n",
    "    right_white_scalable_rectangle,\n",
    "    bottom_black_scalable_rectangle,\n",
    "    bottom_fixed_square,\n",
    "    # 25\n",
    "    bottom_black_scalable_rectangle,\n",
    "]\n",
    "assert len(templates) == 26"
   ]
  },
  {
   "cell_type": "markdown",
   "metadata": {},
   "source": [
    "## 2. Define the relations\n",
    "\n",
    "Now that the basic building blocks have been defined, we should encode the relationships between each block to connect them. There are two ways of specifying relationships.\n",
    "\n",
    "### 2.1. Relative positioning\n",
    "\n",
    "Building blocks can be positioned relatively to each other. The following code cell defines such relations in a list that contains 3-dimensional tuples containing:\n",
    "1. The template that should be positioned.\n",
    "2. The relative position of the template provided in 1.\n",
    "3. The template used as an anchor to position the template provided in 1.\n",
    "\n",
    "This order in the tuple has been picked to simplify the input and reading of relationships. \n",
    "\n",
    "As such, the first entry of the `relations` list below can be read as \"the template numbered `0` is positioned `ABOVE_OF` the template numbered `2`\"."
   ]
  },
  {
   "cell_type": "code",
   "execution_count": 4,
   "metadata": {},
   "outputs": [],
   "source": [
    "from tqec.enums import ABOVE_OF, BELOW_OF, LEFT_OF, RIGHT_OF, CornerPositionEnum\n",
    "\n",
    "relations = [\n",
    "    (0, ABOVE_OF, 2),\n",
    "    (1, LEFT_OF, 2),\n",
    "    (3, RIGHT_OF, 2),\n",
    "    (4, BELOW_OF, 1),\n",
    "    (5, BELOW_OF, 2),\n",
    "    (9, BELOW_OF, 5),\n",
    "    (8, LEFT_OF, 9),\n",
    "    (10, RIGHT_OF, 9),\n",
    "    (11, RIGHT_OF, 10),\n",
    "    (12, RIGHT_OF, 11),\n",
    "    (7, ABOVE_OF, 11),\n",
    "    (13, BELOW_OF, 8),\n",
    "    (14, BELOW_OF, 9),\n",
    "    (15, BELOW_OF, 10),\n",
    "    (16, BELOW_OF, 11),\n",
    "    (19, BELOW_OF, 14),\n",
    "    (18, LEFT_OF, 19),\n",
    "    (20, RIGHT_OF, 19),\n",
    "    (21, RIGHT_OF, 20),\n",
    "    (22, RIGHT_OF, 21),\n",
    "    (17, ABOVE_OF, 22),\n",
    "    (23, BELOW_OF, 19),\n",
    "    (24, RIGHT_OF, 23),\n",
    "    (25, BELOW_OF, 21),\n",
    "]"
   ]
  },
  {
   "cell_type": "markdown",
   "metadata": {},
   "source": [
    "### 2.2. Corner pinning\n",
    "\n",
    "Relative positioning becomes ambiguous when the dimensions of the two \"glued\" sides do not match. Most of the template share at least one dimension with their neighbours (for example, the template numbered 5 in the image does not share a dimension with 6, but it does share one with 2), but not all of them (look at template numbered 7 in the picture).\n",
    "\n",
    "To circumvent that, a second way of specifying relations has been added: corner pinning. This method consists in defining a corner on each of the two templates part of the defined relation, and assume that these two corners are stuck together.\n",
    "\n",
    "*Note*: the `ComposedTemplate` internally uses the corner pinning method and translates the relations using \"relative positioning\" to corner pinning. Relative positioning is kept in the interface as another, potentially simpler to read and understand, way of encoding relationships between templates."
   ]
  },
  {
   "cell_type": "code",
   "execution_count": 5,
   "metadata": {},
   "outputs": [],
   "source": [
    "corner_relations = [\n",
    "    ((6, CornerPositionEnum.LOWER_LEFT), (CornerPositionEnum.UPPER_RIGHT, 9)),\n",
    "]"
   ]
  },
  {
   "cell_type": "markdown",
   "metadata": {},
   "source": [
    "## 3. Construct the template orchestrator\n",
    "\n",
    "Now that templates and their relative relationships have been defined, creating the `ComposedTemplate` instance is trivial."
   ]
  },
  {
   "cell_type": "code",
   "execution_count": 6,
   "metadata": {},
   "outputs": [],
   "source": [
    "from tqec.templates.composed import ComposedTemplate\n",
    "\n",
    "\n",
    "doubling_template = ComposedTemplate(templates)\n",
    "for start, reldir, end in relations:\n",
    "    doubling_template.add_relation(start, reldir, end)\n",
    "\n",
    "for (start, start_corner), (end_corner, end) in corner_relations:\n",
    "    doubling_template.add_corner_relation((start, start_corner), (end, end_corner))"
   ]
  },
  {
   "cell_type": "markdown",
   "metadata": {},
   "source": [
    "## 4. Have fun\n",
    "\n",
    "The `ComposedTemplate` instance is now created, you can scale it, display it, just have fun playing with it."
   ]
  },
  {
   "cell_type": "code",
   "execution_count": 7,
   "metadata": {},
   "outputs": [
    {
     "name": "stdout",
     "output_type": "stream",
     "text": [
      "  .  .  1  .  1  .  .  .  .  .  .  .\n",
      "  1  1  1  1  1  .  .  .  .  .  .  .\n",
      "  .  1  1  1  1  1  .  .  .  .  .  .\n",
      "  1  1  1  1  1  .  .  .  .  .  .  .\n",
      "  .  1  1  1  1  1  .  .  .  .  .  .\n",
      "  1  1  1  1  1  .  .  .  .  .  .  .\n",
      "  .  1  1  1  1  1  .  1  .  1  .  .\n",
      "  1  1  1  1  1  1  1  1  1  1  1  .\n",
      "  .  1  1  1  1  1  1  1  1  1  1  1\n",
      "  1  1  1  1  1  1  1  1  1  1  1  .\n",
      "  .  1  1  1  1  1  1  1  1  1  1  1\n",
      "  1  1  1  1  1  1  1  1  1  1  1  .\n",
      "  .  1  1  1  1  1  1  1  1  1  1  1\n",
      "  1  1  1  1  1  1  1  1  1  1  1  .\n",
      "  .  1  1  1  1  1  1  1  1  1  1  1\n",
      "  1  1  1  1  1  1  1  1  1  1  1  .\n",
      "  .  1  1  1  1  1  1  1  1  1  1  1\n",
      "  .  1  .  1  .  1  .  1  .  1  .  .\n"
     ]
    }
   ],
   "source": [
    "from tqec.display import display_template\n",
    "\n",
    "display_template(doubling_template)"
   ]
  },
  {
   "cell_type": "code",
   "execution_count": 8,
   "metadata": {},
   "outputs": [
    {
     "name": "stdout",
     "output_type": "stream",
     "text": [
      "  .  .  1  .  1  .  1  .  .  .  .  .  .  .  .  .\n",
      "  1  1  1  1  1  1  1  .  .  .  .  .  .  .  .  .\n",
      "  .  1  1  1  1  1  1  1  .  .  .  .  .  .  .  .\n",
      "  1  1  1  1  1  1  1  .  .  .  .  .  .  .  .  .\n",
      "  .  1  1  1  1  1  1  1  .  .  .  .  .  .  .  .\n",
      "  1  1  1  1  1  1  1  .  .  .  .  .  .  .  .  .\n",
      "  .  1  1  1  1  1  1  1  .  .  .  .  .  .  .  .\n",
      "  1  1  1  1  1  1  1  .  .  .  .  .  .  .  .  .\n",
      "  .  1  1  1  1  1  1  1  .  1  .  1  .  1  .  .\n",
      "  1  1  1  1  1  1  1  1  1  1  1  1  1  1  1  .\n",
      "  .  1  1  1  1  1  1  1  1  1  1  1  1  1  1  1\n",
      "  1  1  1  1  1  1  1  1  1  1  1  1  1  1  1  .\n",
      "  .  1  1  1  1  1  1  1  1  1  1  1  1  1  1  1\n",
      "  1  1  1  1  1  1  1  1  1  1  1  1  1  1  1  .\n",
      "  .  1  1  1  1  1  1  1  1  1  1  1  1  1  1  1\n",
      "  1  1  1  1  1  1  1  1  1  1  1  1  1  1  1  .\n",
      "  .  1  1  1  1  1  1  1  1  1  1  1  1  1  1  1\n",
      "  1  1  1  1  1  1  1  1  1  1  1  1  1  1  1  .\n",
      "  .  1  1  1  1  1  1  1  1  1  1  1  1  1  1  1\n",
      "  1  1  1  1  1  1  1  1  1  1  1  1  1  1  1  .\n",
      "  .  1  1  1  1  1  1  1  1  1  1  1  1  1  1  1\n",
      "  1  1  1  1  1  1  1  1  1  1  1  1  1  1  1  .\n",
      "  .  1  1  1  1  1  1  1  1  1  1  1  1  1  1  1\n",
      "  .  1  .  1  .  1  .  1  .  1  .  1  .  1  .  .\n"
     ]
    }
   ],
   "source": [
    "display_template(doubling_template.scale_to(3))"
   ]
  },
  {
   "cell_type": "code",
   "execution_count": 9,
   "metadata": {},
   "outputs": [
    {
     "name": "stdout",
     "output_type": "stream",
     "text": [
      "Array shape: (3006, 2004)\n"
     ]
    }
   ],
   "source": [
<<<<<<< HEAD
    "plaquette_indices = list(range(doubling_template.expected_plaquettes_number))\n",
    "arr = doubling_template.scale_to(500).instantiate(*plaquette_indices)\n",
=======
    "plaquette_indices = list(range(1, doubling_template.expected_plaquettes_number + 1))\n",
    "arr = doubling_template.scale_to(500).instanciate(*plaquette_indices)\n",
>>>>>>> 6ad25d34
    "print(\"Array shape:\", arr.shape)"
   ]
  }
 ],
 "metadata": {
  "kernelspec": {
   "display_name": "qec",
   "language": "python",
   "name": "python3"
  },
  "language_info": {
   "codemirror_mode": {
    "name": "ipython",
    "version": 3
   },
   "file_extension": ".py",
   "mimetype": "text/x-python",
   "name": "python",
   "nbconvert_exporter": "python",
   "pygments_lexer": "ipython3",
   "version": "3.12.0"
  }
 },
 "nbformat": 4,
 "nbformat_minor": 2
}<|MERGE_RESOLUTION|>--- conflicted
+++ resolved
@@ -85,10 +85,10 @@
    "source": [
     "# - the square numbered 12 that has a specific top-right plaquette\n",
     "class SpecificScalableAlternatingSquare(ScalableAlternatingSquare):\n",
-    "    def instantiate(\n",
+    "    def instanciate(\n",
     "        self, x_plaquette: int, z_plaquette: int, special_plaquette: int, *_: int\n",
     "    ) -> numpy.ndarray:\n",
-    "        arr = super().instantiate(x_plaquette, z_plaquette, *_)\n",
+    "        arr = super().instanciate(x_plaquette, z_plaquette, *_)\n",
     "        arr[0, -1] = special_plaquette\n",
     "        return arr\n",
     "\n",
@@ -362,13 +362,8 @@
     }
    ],
    "source": [
-<<<<<<< HEAD
-    "plaquette_indices = list(range(doubling_template.expected_plaquettes_number))\n",
-    "arr = doubling_template.scale_to(500).instantiate(*plaquette_indices)\n",
-=======
     "plaquette_indices = list(range(1, doubling_template.expected_plaquettes_number + 1))\n",
     "arr = doubling_template.scale_to(500).instanciate(*plaquette_indices)\n",
->>>>>>> 6ad25d34
     "print(\"Array shape:\", arr.shape)"
    ]
   }
