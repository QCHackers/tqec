from __future__ import annotations

from dataclasses import dataclass
from typing import Any

import cirq

STIM_TAG = "STIM_OPERATION"


class ShiftCoords(cirq.Operation):
    def __init__(self, *shifts: int) -> None:
        """
        Annotates that the qubit/detector coordinate origin is being moved.

        WARNING: you should use `make_shift_coords` to create instances of this class.
        If you do not, read attentively the documentation below.

        This is a replication of the
        [stimcirq.ShiftCoordsAnnotation](https://github.com/quantumlib/Stim/blob/main/glue/cirq/stimcirq/_shift_coords_annotation.py)
        class. We can directly use `stimcirq.ShiftCoordsAnnotation` here, however,
        replication brings the class into the `tqec` namespace and is useful for the
        potential future iteration.

        Since the operation is not a real quantum operation, it does not have qubits
        and is not applied to any qubits. This might cause surprising behavior if you
        try to append or insert it into a circuit. It is always recommended to containerize
        this operation in a `cirq.Moment` before appending it to a circuit.

        In `tqec`, this kind of annotation operation should be tagged with the `cirq.VirtualTag`
        and the `STIM_TAG` to work correctly with the circuit transformation and the noise model.
        You can use the `make_shift_coords` helper function to create an instance of this class
        with the correct tags. Otherwise, you might need to manually tag the operation with the
        `cirq.VirtualTag` and the `STIM_TAG`.

        Args:
<<<<<<< HEAD
            shifts: How much to shift each coordinate.
=======
            *shifts: How much to shift each coordinate.
>>>>>>> 890dc366
        """
        self._shifts = shifts

    @property
    def shifts(self) -> tuple[int, ...]:
        """The shifts the operation represents."""
        return self._shifts

    @property
    def qubits(self) -> tuple[cirq.Qid, ...]:
        return ()

    def with_qubits(self, *new_qubits: cirq.Qid) -> "ShiftCoords":
        return self


@dataclass(frozen=True)
class RelativeMeasurementData:
    """The data of a spatially and temporally relative measurement

    This class stores two attributes (relative_qubit_positioning and
    relative_measurement_offset) that respectively represent a spatial
    offset (a **relative** positioning with respect to some origin) and
    a temporal offset (with respect to a given Moment index).

    This relative information will be analysed by the fill_in_global_record_indices
    transformer and replaced by real qubit and global measurement records.

    Attributes:
        relative_qubit_positioning: The qubit coordinate offset. This will be added to a
            qubit coordinate system origin to obtain the actual qubit the measurement
            has been performed on.
        relative_measurement_offset: The relative measurement offset. The measurements
            performed on the qubit specified bt the relative_qubit_positioning will be
            accessed using this offset. For example, a value of -1 means the last
            measurement performed on the qubit till the time of the current operation.
    """

    relative_qubit_positioning: cirq.GridQubit
    relative_measurement_offset: int


class RelativeMeasurementsRecord(cirq.Operation):
    def __init__(
        self,
        local_coordinate_system_origin: cirq.GridQubit,
        data: list[RelativeMeasurementData],
    ) -> None:
        """A group of relative measurement data representing measurements relative
        to the origin of local coordinate system and current measurement timestamp.

        Args:
            local_coordinate_system_origin: origin of the local coordinate
                system. The origin along with the local coordinate system will
                be pinned to the global coordinate system to resolve the actual
                qubit coordinates the measurements applied to.
            data: a list of :class:`RelativeMeasurementData` that composed the
                relative measurements' operation.
        """
        self._local_coordinate_system_origin = local_coordinate_system_origin
        self._data = data

    @property
    def qubits(self) -> tuple[cirq.Qid, ...]:
        return ()

    def with_qubits(self, *new_qubits: cirq.Qid) -> "RelativeMeasurementsRecord":
        return self

    @property
    def data(self) -> list[RelativeMeasurementData]:
        """The recorded relative measurement data."""
        return self._data

    @property
    def origin(self) -> cirq.GridQubit:
        """The origin of the local coordinate system."""
        return self._local_coordinate_system_origin

    @origin.setter
    def origin(self, new_origin: cirq.GridQubit):
        """The origin of the local coordinate system."""
        self._local_coordinate_system_origin = new_origin


class Detector(RelativeMeasurementsRecord):
    def __init__(
        self,
        local_coordinate_system_origin: cirq.GridQubit,
        data: list[RelativeMeasurementData],
        time_coordinate: int = 0,
    ) -> None:
        """Operation representing a detector.

        WARNING: you should use `make_detector` to create instances of this class.
        If you do not, read attentively the documentation below.

        Since the operation is not a real quantum operation, it does not have qubits
        and is not applied to any qubits. This might cause surprising behavior if you
        try to append or insert it into a circuit. It is always recommended to containerize
        this operation in a `cirq.Moment` before appending it to a circuit.

        In `tqec`, this kind of annotation operation should be tagged with the `cirq.VirtualTag`
        and the `STIM_TAG` to work correctly with the circuit transformation and the noise model.
        You can use the `make_detector` helper function to create an instance of this class
        with the correct tags. Otherwise, you might need to manually tag the operation with the
        `cirq.VirtualTag` and the `STIM_TAG`.

        Args:
            local_coordinate_system_origin: origin of the local coordinate
                system. The origin along with the local coordinate system will
                be pinned to the global coordinate system to resolve the actual
                qubit coordinates the measurements applied to.
            data: a list of :class:`RelativeMeasurementData` that composed the
                relative measurements' operation.
            time_coordinate: an annotation that will be forwarded to the
                DETECTOR Stim structure as the last coordinate.
        """
        super().__init__(local_coordinate_system_origin, data)
        self._time_coordinate = time_coordinate

    def _circuit_diagram_info_(self, _: Any) -> str:
        row, col, t = self.coordinates
        return f"Detector({row},{col},{t})"

    @property
    def coordinates(self) -> tuple[int, ...]:
        return (
            self.origin.row,
            self.origin.col,
            self._time_coordinate,
        )


class Observable(RelativeMeasurementsRecord):
    def __init__(
        self,
        local_coordinate_system_origin: cirq.GridQubit,
        data: list[RelativeMeasurementData],
        observable_index: int = 0,
    ) -> None:
        """Operation representing an observable.

        WARNING: you should use `make_observable` to create instances of this class.
        If you do not, read attentively the documentation below.

        Since the operation is not a real quantum operation, it does not have qubits
        and is not applied to any qubits. This might cause surprising behavior if you
        try to append or insert it into a circuit. It is always recommended to containerize
        this operation in a `cirq.Moment` before appending it to a circuit.

        In `tqec`, this kind of annotation operation should be tagged with the `cirq.VirtualTag`
        and the `STIM_TAG` to work correctly with the circuit transformation and the noise model.
        You can use the `make_observable` helper function to create an instance of this class
        with the correct tags. Otherwise, you might need to manually tag the operation with the
        `cirq.VirtualTag` and the `STIM_TAG`.

        Args:
            local_coordinate_system_origin: origin of the local coordinate
                system. The origin along with the local coordinate system will
                be pinned to the global coordinate system to resolve the actual
                qubit coordinates the measurements applied to.
            data: a list of :class:`RelativeMeasurementData` that composed the
                relative measurements' operation.
            observable_index: the index of the observable.
        """
        super().__init__(local_coordinate_system_origin, data)
        self._observable_index = observable_index

    def _circuit_diagram_info_(self, _: cirq.CircuitDiagramInfoArgs):
        return f"Observable({self._observable_index})"

    @property
    def index(self) -> int:
        """Return the index of the observable."""
        return self._observable_index


def make_shift_coords(*shifts: int) -> cirq.Operation:
    """This is a helper function to make a :class:~ShiftCoords operation with the
    `cirq.VirtualTag` tag.

    Args:
        *shifts: How much to shift each coordinate.

    Returns:
        A :class:`ShiftCoords` operation with the `cirq.VirtualTag` tag.
    """
    return ShiftCoords(*shifts).with_tags(cirq.VirtualTag(), STIM_TAG)


def make_detector(
    local_coordinate_system_origin: cirq.GridQubit,
    relative_measurements: list[tuple[cirq.GridQubit, int] | RelativeMeasurementData],
    time_coordinate: int = 0,
) -> cirq.Operation:
    """This is a helper function to make a :class:`Detector` operation with the
    `cirq.VirtualTag` tag.

    Args:
        local_coordinate_system_origin: origin of the local coordinate system.
            The origin along with the local coordinate system will be pinned to
            the global coordinate system to resolve the actual qubit coordinates
            the measurements applied to.
        relative_measurements: a list of relative measurements that compose the
            parity check of the detector. Each element of the list is a tuple of
            (relative_qubit_position, relative_measurement_offset) or a
            :class:`RelativeMeasurementData` instance. When a tuple is provided,
            the first element is the position of the qubit relative to the local
            coordinate system origin and the second element is the relative
            measurement offset with respect to the most recent measurement
            performed on the qubit.
        time_coordinate: an annotation that will be forwarded to the DETECTOR
            Stim structure as the last coordinate.

    Returns:
        A :class:`Detector` operation with the `cirq.VirtualTag` tag.
    """
    relative_measurements_data = [
        RelativeMeasurementData(*rm)
        if not isinstance(rm, RelativeMeasurementData)
        else rm
        for rm in relative_measurements
    ]
    return Detector(
        local_coordinate_system_origin, relative_measurements_data, time_coordinate
    ).with_tags(cirq.VirtualTag(), STIM_TAG)


def make_observable(
    local_coordinate_system_origin: cirq.GridQubit,
    relative_measurements: list[tuple[cirq.GridQubit, int] | RelativeMeasurementData],
    observable_index: int = 0,
) -> cirq.Operation:
    """This is a helper function to make a :class:`Observable` operation with the
    `cirq.VirtualTag` tag.

    Args:
        local_coordinate_system_origin: origin of the local coordinate system.
            The origin along with the local coordinate system will be pinned to
            the global coordinate system to resolve the actual qubit coordinates
            the measurements applied to.
        relative_measurements: a list of relative measurements that compose the
            parity check of the observable. Each element of the list is a tuple
            of (relative_qubit_position, relative_measurement_offset) or a
            :class:`RelativeMeasurementData` instance. When a tuple is provided,
            the first element is the position of the qubit relative to the local
            coordinate system origin and the second element is the relative
            measurement offset with respect to the most recent measurement
            performed on the qubit.
        observable_index: the index of the observable.

    Returns:
        A :class:`Observable` operation with the `cirq.VirtualTag` tag.
    """
    relative_measurements_data = [
        RelativeMeasurementData(*rm)
        if not isinstance(rm, RelativeMeasurementData)
        else rm
        for rm in relative_measurements
    ]
    return Observable(
        local_coordinate_system_origin, relative_measurements_data, observable_index
    ).with_tags(cirq.VirtualTag(), STIM_TAG)<|MERGE_RESOLUTION|>--- conflicted
+++ resolved
@@ -34,11 +34,7 @@
         `cirq.VirtualTag` and the `STIM_TAG`.
 
         Args:
-<<<<<<< HEAD
-            shifts: How much to shift each coordinate.
-=======
             *shifts: How much to shift each coordinate.
->>>>>>> 890dc366
         """
         self._shifts = shifts
 
