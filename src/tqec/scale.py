"""Defines several scalable classes such as :class:`LinearFunction` or
:class:`Scalable2D`.

This module defines the necessary classes to help with scalable structures.
:class:`LinearFunction` simply represents a linear function ``a * k + b`` where
``a`` and ``b`` are floating-point quantities.

This :class:`LinearFunction` class is for example used to represent the shape
of a :class:`~tqec.templates.base.Template` for any input value ``k``. More
specifically, :class:`~tqec.templates.qubit.QubitTemplate` has a shape that should
exactly match a pair of ``LinearFunction(2, 2)`` which is basically ``2k + 2``.

:class:`Scalable2D` is exactly made to represent such pairs of scalable quantities.
"""

from __future__ import annotations

from dataclasses import dataclass
from math import floor

from tqec.exceptions import TQECException
from tqec.interval import EMPTY_INTERVAL, Interval, R_interval
from tqec.position import Shape2D


@dataclass(frozen=True)
class LinearFunction:
    """Represents a linear function.

    A linear function is fully described with a slope and an offset.
    """

    slope: float = 1.0
    offset: float = 0.0

    def __call__(self, x: float) -> float:
        """Evaluate the linear function on a given input.

        Args:
            x: the input to evaluate the linear function on.

        Returns:
            the image of x.
        """
        return self.slope * x + self.offset

    def __add__(self, other: LinearFunction | int | float) -> LinearFunction:
        """Add two linear functions and returns the result.

        This method does not modify self in-place.

        Args:
            other: the right-hand side to add to self.

        Returns:
            a new linear function instance representing `self + other`.
        """
        if isinstance(other, (int, float)):
            other = LinearFunction(0, other)
        return LinearFunction(self.slope + other.slope, self.offset + other.offset)

    def __sub__(self, other: LinearFunction | int | float) -> LinearFunction:
        """Subtract two linear functions and returns the result.

        This method does not modify self in-place.

        Args:
            other: the right-hand side to subtract to self.

        Returns:
            a new linear function instance representing `self - other`.
        """
        if isinstance(other, (int, float)):
            other = LinearFunction(0, other)
        return LinearFunction(self.slope - other.slope, self.offset - other.offset)

    def __mul__(self, other: int | float) -> LinearFunction:
        """Multiply a linear function by a scalar.

        Args:
            other: the scalar that should multiply self.

        Returns:
            a copy of `self`, scaled by the provided `other`.
        """
        return self.__rmul__(other)

    def __rmul__(self, other: int | float) -> LinearFunction:
        """Multiply a linear function by a scalar.

        Args:
            other: the scalar that should multiply self.

        Returns:
            a copy of `self`, scaled by the provided `other`.
        """
        return LinearFunction(other * self.slope, other * self.offset)

    def intersection(self, other: LinearFunction) -> float | None:
        """Compute the intersection between two linear functions.

        Args:
            other: the `LinearFunction` instance to intersect with `self`.

        Returns:
            If they intersect, return x such that `self(x) = other(x)`.
            Otherwise, return None.
        """
        if self.slope == other.slope:
            return None

        return -(other.offset - self.offset) / (other.slope - self.slope)

    def __lt__(self, other: LinearFunction | float) -> Interval:
        """Compute the interval on which `self < other`.

        Args:
            other: the `LinearFunction` instance to compare to `self`.

        Returns:
            the interval on which `self < other` is verified.
        """
        other = LinearFunction._from(other)
        intersection = self.intersection(other)
        if intersection is None:
            return R_interval if self(0) < other(0) else EMPTY_INTERVAL

        before_intersection = int(floor(intersection)) - 1
        if self(before_intersection) < other(before_intersection):
            return Interval(
                float("-inf"), intersection, start_excluded=True, end_excluded=True
            )
        else:
            return Interval(
                intersection, float("inf"), start_excluded=True, end_excluded=True
            )

    def __le__(self, other: LinearFunction | float) -> Interval:
        """Compute the interval on which `self <= other`.

        Args:
            other: the `LinearFunction` instance to compare to `self`.

        Returns:
            the interval on which `self <= other` is verified.
        """
        other = LinearFunction._from(other)
        intersection = self.intersection(other)
        if intersection is None:
            return R_interval if self(0) <= other(0) else EMPTY_INTERVAL

        before_intersection = int(floor(intersection)) - 1
        if self(before_intersection) <= other(before_intersection):
            return Interval(
                float("-inf"), intersection, start_excluded=True, end_excluded=False
            )
        else:
            return Interval(
                intersection, float("inf"), start_excluded=False, end_excluded=True
            )

    @staticmethod
    def _from(obj: LinearFunction | float) -> LinearFunction:
        if isinstance(obj, (float, int)):
            return LinearFunction(0, obj)
        else:
            return obj

    def __repr__(self) -> str:
        if abs(self.slope) < 1e-8:
            return str(self.offset)
        if abs(self.offset) < 1e-8:
            return f"{self.slope}*x"
        return f"{self.slope}*x + {self.offset}"


def round_or_fail(f: float, atol: float = 1e-8) -> int:
    """Try to round the provided ``f`` to the nearest integer and raise if
    ``f`` was not close enough to this integer.

    Args:
        f: a floating-point value that should be close (absolute tolerance of
            ``atol``) to its nearest integer number.
        atol: absolute tolerance between the provided ``f`` and ``round(f)`` that
            is acceptable.

    Raises:
        TQECException: if abs(f - round(f)) > atol

    Returns:
        ``int(round(f))``
    """
    rounded_value = int(round(f))
    if abs(f - rounded_value) > atol:
        raise TQECException(f"Rounding from {f} to integer failed.")
    return rounded_value


@dataclass(frozen=True)
class Scalable2D:
    """A pair of scalable quantities.

    Attributes:
        x: a linear function representing the value of the ``x`` coordinate.
        y: a linear function representing the value of the ``y`` coordinate.
    """

    x: LinearFunction
    y: LinearFunction

    def to_shape_2d(self, k: int) -> Shape2D:
        """Get the represented value for a given scaling parameter ``k``.

        Args:
            k: scaling parameter to use to get a value from the scalable
                quantities stored in ``self``.

        Raises:
            TQECException: if any of ``self.x(k)`` or ``self.y(k)`` returns a
                number that is not an integer (or very close to an integer).

        Returns:
            ``Shape2D(round_or_fail(self.x(k)), round_or_fail(self.y(k)))``
        """
        return Shape2D(round_or_fail(self.x(k)), round_or_fail(self.y(k)))

    def to_numpy_shape(self, k: int) -> tuple[int, int]:
        """Get a tuple of coordinates in ``numpy``-coordinates.

        Raises:
            TQECException: if any of ``self.x(k)`` or ``self.y(k)`` returns a
                number that is not an integer (or very close to an integer).

        Returns:
            a tuple of coordinates in ``numpy``-coordinates.
        """
        return self.to_shape_2d(k).to_numpy_shape()

    def __add__(self, other: Scalable2D) -> Scalable2D:
<<<<<<< HEAD
        if not isinstance(other, Scalable2D):
            raise TQECException(
                f"Addition between Scalable2D and {type(other).__name__} is "
                "not implemented."
            )
        return Scalable2D(self.x + other.x, self.y + other.y)
=======
        return Scalable2D(self.x + other.x, self.y + other.y)


@dataclass(frozen=True)
class ScalableInterval:
    start: LinearFunction
    end: LinearFunction

    @property
    def width(self) -> LinearFunction:
        return self.end - self.start

    def is_empty(self) -> bool:
        return not (self.width < 0).is_empty()
>>>>>>> 78de85cf
<|MERGE_RESOLUTION|>--- conflicted
+++ resolved
@@ -237,26 +237,4 @@
         return self.to_shape_2d(k).to_numpy_shape()
 
     def __add__(self, other: Scalable2D) -> Scalable2D:
-<<<<<<< HEAD
-        if not isinstance(other, Scalable2D):
-            raise TQECException(
-                f"Addition between Scalable2D and {type(other).__name__} is "
-                "not implemented."
-            )
-        return Scalable2D(self.x + other.x, self.y + other.y)
-=======
-        return Scalable2D(self.x + other.x, self.y + other.y)
-
-
-@dataclass(frozen=True)
-class ScalableInterval:
-    start: LinearFunction
-    end: LinearFunction
-
-    @property
-    def width(self) -> LinearFunction:
-        return self.end - self.start
-
-    def is_empty(self) -> bool:
-        return not (self.width < 0).is_empty()
->>>>>>> 78de85cf
+        return Scalable2D(self.x + other.x, self.y + other.y)