from __future__ import annotations

import typing as ty
from abc import ABC, abstractmethod
from collections import defaultdict
from copy import deepcopy
from dataclasses import dataclass

import cirq
import cirq.circuits
from typing_extensions import override

from tqec.block.enums import BlockDimension
from tqec.circuit.circuit import generate_circuit
from tqec.circuit.operations.measurement import Measurement, RepeatedMeasurement
from tqec.circuit.schedule import ScheduledCircuit, merge_scheduled_circuits
from tqec.exceptions import TQECException
from tqec.plaquette.library.empty import empty_square_plaquette
from tqec.plaquette.plaquette import Plaquette, Plaquettes
from tqec.position import Position3D
<<<<<<< HEAD
from tqec.templates.constructions.qubit import ComposedTemplateWithSides
from tqec.templates.interval import Interval
from tqec.templates.scale import LinearFunction, round_or_fail
=======
from tqec.templates import Template
from tqec.templates.scale import LinearFunction, round_or_fail

_DEFAULT_BLOCK_REPETITIONS = LinearFunction(2, 1)
>>>>>>> e0fd7a0a


@dataclass
class ComputationBlock(ABC):
    """An abstract base class providing the necessary interface to implement a
    block.

    In theory, any block that might appear in a topological quantum
    error corrected computation should be representable by a structure
    that can implement the methods here.
    """

    @property
    @abstractmethod
    def depth(self) -> int:
        """Return the number of timesteps (`cirq.Moment`) needed by the
        block."""
        pass

    @abstractmethod
    def instantiate(self) -> cirq.Circuit:
        """Return the full circuit representation of the computational
        block."""
        pass

    @abstractmethod
    def instantiate_without_boundary(self, boundary: BlockDimension) -> cirq.Circuit:
        """Return the circuit representation of the computational block without
        the specified boundary."""
        pass

    @abstractmethod
    def scale_to(self, k: int) -> None:
        """Scale the block to the provided scale factor."""
        pass


def _number_of_moments_needed(plaquettes: Plaquettes) -> int:
    """Return the number of `cirq.Moment` needed to execute all the provided
    plaquettes in parallel.

    This function returns the maximum scheduled time over all the provided
    plaquettes.

    Args:
        plaquettes: a list of plaquettes that should be executed in parallel.

    Returns:
        the number of `cirq.Moment` needed to execute the provided plaquettes
        in parallel.
    """
    return max(max(p.circuit.schedule, default=0) for p in plaquettes)


@dataclass
class RepeatedPlaquettes:
    """Represent plaquettes that should be repeated for several rounds."""

    plaquettes: Plaquettes
    repetitions: LinearFunction

    def __len__(self) -> int:
        return len(self.plaquettes)

    def number_of_rounds(self, k: int) -> int:
        return round_or_fail(self.repetitions(k))

    def with_updated_plaquettes(
        self, plaquettes_to_update: dict[int, Plaquette]
    ) -> RepeatedPlaquettes:
        return RepeatedPlaquettes(
            self.plaquettes | plaquettes_to_update, self.repetitions
        )


@dataclass
class TemporalPlaquetteSequence:
    """Represent a temporal sequence of plaquettes with well defined boundaries
    in the time dimension."""

    initial_plaquettes: Plaquettes
    repeating_plaquettes: RepeatedPlaquettes | None
    final_plaquettes: Plaquettes

    def without_time_boundaries(self) -> TemporalPlaquetteSequence:
        return TemporalPlaquetteSequence(
            Plaquettes(defaultdict(empty_square_plaquette)),
            deepcopy(self.repeating_plaquettes),
            Plaquettes(defaultdict(empty_square_plaquette)),
        )

    def with_updated_plaquettes(
        self, plaquettes_to_update: dict[int, Plaquette]
    ) -> TemporalPlaquetteSequence:
        repeating_plaquettes = None
        if self.repeating_plaquettes is not None:
            repeating_plaquettes = self.repeating_plaquettes.with_updated_plaquettes(
                plaquettes_to_update
            )
        return TemporalPlaquetteSequence(
            self.initial_plaquettes | plaquettes_to_update,
            repeating_plaquettes,
            self.final_plaquettes | plaquettes_to_update,
        )


@dataclass
class StandardComputationBlock(ComputationBlock):
    """This class implements what we call the "standard" computational block.

    The standard computational block is composed of 3 distinct layers:

    1. an initialisation layer,
    2. an (optional) repeated layer,
    3. a final layer.

    If the repeated layer is absent (i.e., it is `None`), then the block is a
    connector (a `Pipe`).
    If the repeated layer is defined, then the block is a `Cube` (e.g., doing
    memory for n rounds).

    Raises:
        TQECException: if any of the provided plaquette lists do not contain
            exactly the right number of plaquettes, which is the expected number
            of plaquette of the provided template.
    """

    template: Template
    plaquettes: TemporalPlaquetteSequence

    def __post_init__(self) -> None:
        expected_plaquette_number = self.template.expected_plaquettes_number
        if (
            not self.initial_plaquettes.has_default
            and len(self.initial_plaquettes) != expected_plaquette_number
        ):
            raise TQECException(
                f"Could not instantiate a ComputationBlock with {len(self.initial_plaquettes)} "
                f"initial plaquettes and a template that requires {expected_plaquette_number} "
                "plaquettes."
            )
        if (
            not self.final_plaquettes.has_default
            and len(self.final_plaquettes) != expected_plaquette_number
        ):
            raise TQECException(
                f"Could not instantiate a ComputationBlock with {len(self.final_plaquettes)} "
                f"final plaquettes and a template that requires {expected_plaquette_number} "
                "plaquettes."
            )
        if (
            self.repeating_plaquettes is not None
            and not self.repeating_plaquettes.plaquettes.has_default
            and len(self.repeating_plaquettes.plaquettes) != expected_plaquette_number
        ):
            raise TQECException(
                f"Could not instantiate a ComputationBlock with {len(self.repeating_plaquettes)} "
                f"repeating plaquettes and a template that requires {expected_plaquette_number} "
                "plaquettes."
            )

    @property
    def initial_plaquettes(self) -> Plaquettes:
        return self.plaquettes.initial_plaquettes

    @property
    def repeating_plaquettes(self) -> RepeatedPlaquettes | None:
        return self.plaquettes.repeating_plaquettes

    @property
    def final_plaquettes(self) -> Plaquettes:
        return self.plaquettes.final_plaquettes

    @property
    def is_connector(self) -> bool:
        """Check if the block is a connector or not."""
        return self.repeating_plaquettes is None

    @property
    @override
    def depth(self) -> int:
        time = _number_of_moments_needed(self.initial_plaquettes)
        if self.repeating_plaquettes is not None:
            repetitions = self.repeating_plaquettes.number_of_rounds(self.template.k)
            time += repetitions * _number_of_moments_needed(
                self.repeating_plaquettes.plaquettes
            )
        time += _number_of_moments_needed(self.final_plaquettes)
        return time

    def replace_boundary_with_empty_plaquettes(
        self, boundary: BlockDimension
    ) -> StandardComputationBlock:
        # Handle the time dimension as an edge case.
        if boundary == BlockDimension.Z:
            return StandardComputationBlock(
                self.template, self.plaquettes.without_time_boundaries()
            )

        # For the spatial dimensions, get the indices of the plaquettes that should be
        # replaced by an empty plaquette.
        sides_to_replace = boundary.to_template_sides()
        plaquette_indices_to_replace = self.template.get_plaquette_indices_on_sides(
            sides_to_replace
        )
        plaquettes_to_replace = {
            i: empty_square_plaquette() for i in plaquette_indices_to_replace
        }
        # Return the resulting block.
        return StandardComputationBlock(
            self.template,
            self.plaquettes.with_updated_plaquettes(plaquettes_to_replace),
        )

    @override
    def instantiate(self) -> cirq.Circuit:
        circuit = generate_circuit(self.template, self.initial_plaquettes.collection)
        if self.repeating_plaquettes is not None:
            repetitions = self.repeating_plaquettes.number_of_rounds(self.template.k)
            plaquettes = self.repeating_plaquettes.plaquettes
            inner_circuit = generate_circuit(
                self.template, plaquettes.collection
            ).freeze()
            circuit += cirq.CircuitOperation(inner_circuit, repetitions=repetitions)
        circuit += generate_circuit(self.template, self.final_plaquettes.collection)
        return circuit

    @override
    def instantiate_without_boundary(self, boundary: BlockDimension) -> cirq.Circuit:
        return self.replace_boundary_with_empty_plaquettes(boundary).instantiate()

    @override
    def scale_to(self, k: int) -> None:
        self.template.scale_to(k)

    @staticmethod
    def _get_measurements(
        template: ComposedTemplateWithSides, plaquettes: Plaquettes
    ) -> ty.Iterator[Measurement]:
        template_array = template.instantiate()
        default_increments = template.default_increments

        for i, row in enumerate(template_array):
            for j, plaquette_index in enumerate(row):
                xoffset = j * default_increments.x
                yoffset = i * default_increments.y
                yield from (
                    m.offset_spatially_by(xoffset, yoffset)
                    for m in plaquettes[plaquette_index].measurements
                )

    @property
    def measurements(self) -> frozenset[Measurement | RepeatedMeasurement]:
        """Returns all the measurements in the block, relative to the end of
        the block."""
        measurement_number_by_qubits: dict[cirq.GridQubit, int] = {}
        all_measurements: list[Measurement | RepeatedMeasurement] = []
        # Start by the final measurements.
        for final_measurement in self._get_measurements(
            self.template, self.final_plaquettes
        ):
            all_measurements.append(final_measurement)
            measurement_number_by_qubits[final_measurement.qubit] = 1
        # Continue with the repeating measurements
        if self.repeating_plaquettes is not None:
            repetitions = self.repeating_plaquettes.number_of_rounds(self.template.k)
            for repeating_measurement in self._get_measurements(
                self.template, self.repeating_plaquettes.plaquettes
            ):
                qubit = repeating_measurement.qubit
                past_measurement_number = measurement_number_by_qubits.get(qubit, 0)
                all_measurements.append(
                    RepeatedMeasurement(
                        qubit,
                        Interval(
                            -past_measurement_number - repetitions,
                            -past_measurement_number,
                            start_excluded=False,
                            end_excluded=True,
                        ),
                    )
                )
                measurement_number_by_qubits[repeating_measurement.qubit] = (
                    past_measurement_number + repetitions
                )
        # Finish with the initial measurements
        for initial_measurement in self._get_measurements(
            self.template, self.initial_plaquettes
        ):
            qubit = repeating_measurement.qubit
            past_measurement_number = measurement_number_by_qubits.get(qubit, 0)
            all_measurements.append(
                initial_measurement.offset_temporally_by(-past_measurement_number)
            )

        return frozenset(all_measurements)

    @property
    def all_measurements(self) -> list[Measurement]:
        measurements: list[Measurement] = []
        for m in self.measurements:
            if isinstance(m, Measurement):
                measurements.append(m)
            else:  # isinstance(m, RepeatedMeasurement):
                measurements.extend(m.measurements())
        return measurements


@dataclass
class Computation:
    """Represents a topological quantum error corrected computation.

    The computation is represented by a mapping from a position to the
    computational block whose origin is located at that position.
    """

    blocks: dict[Position3D, ComputationBlock]

    def to_circuit(self) -> cirq.Circuit:
        """Build and return the quantum circuit representing the computation.

        Raises:
            TQECException: if any of the circuits obtained by instantiating the
                computational blocks is contains a qubit that is not a cirq.GridQubit.

        Returns:
            a cirq.Circuit instance representing the full computation.
        """
        instantiated_scheduled_blocks: list[ScheduledCircuit] = []
        for position, block in self.blocks.items():

            def shift_qubits(q: cirq.Qid) -> cirq.GridQubit:
                if not isinstance(q, cirq.GridQubit):
                    raise TQECException(
                        f"Found a circuit with {q} that is not a cirq.GridQubit instance."
                    )
                return q + (position.x, position.y)

            spatially_shifted_circuit = block.instantiate().transform_qubits(
                shift_qubits
            )
            instantiated_scheduled_blocks.append(
                ScheduledCircuit(spatially_shifted_circuit, position.z)
            )

        return merge_scheduled_circuits(instantiated_scheduled_blocks)<|MERGE_RESOLUTION|>--- conflicted
+++ resolved
@@ -18,16 +18,11 @@
 from tqec.plaquette.library.empty import empty_square_plaquette
 from tqec.plaquette.plaquette import Plaquette, Plaquettes
 from tqec.position import Position3D
-<<<<<<< HEAD
-from tqec.templates.constructions.qubit import ComposedTemplateWithSides
+from tqec.templates import Template
 from tqec.templates.interval import Interval
 from tqec.templates.scale import LinearFunction, round_or_fail
-=======
-from tqec.templates import Template
-from tqec.templates.scale import LinearFunction, round_or_fail
 
 _DEFAULT_BLOCK_REPETITIONS = LinearFunction(2, 1)
->>>>>>> e0fd7a0a
 
 
 @dataclass
@@ -265,10 +260,10 @@
 
     @staticmethod
     def _get_measurements(
-        template: ComposedTemplateWithSides, plaquettes: Plaquettes
+        template: Template, plaquettes: Plaquettes
     ) -> ty.Iterator[Measurement]:
         template_array = template.instantiate()
-        default_increments = template.default_increments
+        default_increments = template.get_increments()
 
         for i, row in enumerate(template_array):
             for j, plaquette_index in enumerate(row):
