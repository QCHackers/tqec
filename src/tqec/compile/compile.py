import itertools
from dataclasses import dataclass
<<<<<<< HEAD
from typing import Literal, Mapping, Sequence
=======
from typing import Literal
import warnings
>>>>>>> 86b53340

import stim

from tqec.circuit.measurement_map import MeasurementRecordsMap
from tqec.circuit.qubit_map import QubitMap
from tqec.circuit.schedule import ScheduledCircuit
from tqec.compile.block import BlockLayout, CompiledBlock
from tqec.compile.detectors.compute import compute_detectors_for_fixed_radius
from tqec.compile.detectors.detector import Detector
from tqec.compile.observables import inplace_add_observables
<<<<<<< HEAD
from tqec.compile.specs import CubeSpec, SpecRule
from tqec.compile.specs.library.css import CSS_SPEC_RULES
from tqec.compile.substitute import (
    DEFAULT_SUBSTITUTION_RULES,
    SubstitutionKey,
    SubstitutionRule,
=======
from tqec.compile.specs.base import (
    BlockBuilder,
    CubeSpec,
    PipeSpec,
    SubstitutionBuilder,
>>>>>>> 86b53340
)
from tqec.compile.specs.library.css import CSS_BLOCK_BUILDER, CSS_SUBSTITUTION_BUILDER
from tqec.computation.block_graph import AbstractObservable, BlockGraph
from tqec.exceptions import TQECException, TQECWarning
from tqec.noise_models import NoiseModel
from tqec.plaquette.plaquette import Plaquettes, RepeatedPlaquettes
from tqec.position import Direction3D, Position3D
from tqec.scale import round_or_fail
from tqec.templates.base import Template
from tqec.templates.layout import LayoutTemplate


@dataclass
class CompiledGraph:
    """Represents a compiled block graph.

    This class should be easy to scale and generate circuits directly.

    Attributes:
        layout_slices: a list of `BlockLayout` objects that represent the compiled blocks
            at contiguous time slices.
        observables: a list of `AbstractObservable` objects that represent the observables
            to be included in the compiled circuit.
    """

    layout_slices: list[BlockLayout]
    observables: list[AbstractObservable]

    def __post_init__(self) -> None:
        if len(self.layout_slices) == 0:
            raise TQECException(
                "The compiled graph should have at least one time slice "
                "but got an empty layout_slices."
            )
        # Use warning instead of exception because a qec circuit without observable
        # may still be useful, e.g. do statistics on the detection events.
        if len(self.observables) == 0:
            warnings.warn("The compiled graph includes no observable.", TQECWarning)

    def generate_stim_circuit(
        self, k: int, noise_model: NoiseModel | None = None, manhattan_radius: int = 2
    ) -> stim.Circuit:
        """Generate the stim circuit from the compiled graph.

        Args:
            k: The scale factor of the templates.
            noise_models: The noise models to be applied to the circuit.
            manhattan_radius: the radius considered to compute detectors.
                Detectors are not computed and added to the circuit if this
                argument is negative.

        Returns:
            A compiled stim circuit.
        """
        # Generate the quantum circuits, time slice by time slice, layer by layer.
        # Note that the circuits have to be shifted to their correct position.
        circuits: list[list[ScheduledCircuit]] = []
        for layout in self.layout_slices:
            circuits.append(layout.get_shifted_circuits(k))
        # The generated circuits cannot, for the moment, be merged together because
        # the qubit indices used are likely inconsistent between circuits (a given
        # index `i` might be used for different qubits in different circuits).
        # Fix that now so that we do not have to think about it later.
        global_qubit_map = self._relabel_circuits_qubit_indices_inplace(circuits)

        # Construct the observables and add them in-place to the built circuits.
        inplace_add_observables(
            circuits,
            [layout.template for layout in self.layout_slices],
            self.observables,
            k,
        )

        # Compute the detectors and add them in-place in circuits
        flattened_circuits: list[ScheduledCircuit] = sum(circuits, start=[])
        flattened_templates: list[LayoutTemplate] = sum(
            (
                [layout.template for _ in range(layout.num_layers)]
                for layout in self.layout_slices
            ),
            start=[],
        )
        flattened_plaquettes: list[Plaquettes] = sum(
            (layout.layers for layout in self.layout_slices), start=[]
        )
        if manhattan_radius >= 0:
            self._inplace_add_detectors_to_circuits(
                flattened_circuits,
                flattened_templates,
                flattened_plaquettes,
                k,
                manhattan_radius,
            )
        # Assemble the circuits.
        circuit = global_qubit_map.to_circuit()
        for circ, plaq in zip(flattened_circuits[:-1], flattened_plaquettes[:-1]):
            if isinstance(plaq, RepeatedPlaquettes):
                circuit += circ.get_repeated_circuit(
                    round_or_fail(plaq.repetitions(k)), include_qubit_coords=False
                )
            else:
                circuit += circ.get_circuit(include_qubit_coords=False)
            circuit.append("TICK", [], [])
        circuit += flattened_circuits[-1].get_circuit(include_qubit_coords=False)

        # If provided, apply the noise model.
        if noise_model is not None:
            circuit = noise_model.noisy_circuit(circuit)
        return circuit

    @staticmethod
    def _relabel_circuits_qubit_indices_inplace(
        circuits: Sequence[Sequence[ScheduledCircuit]],
    ) -> QubitMap:
        used_qubits = frozenset(
            # Using itertools to avoid the edge case where there is no circuit
            itertools.chain.from_iterable(
                [c.qubits for clayer in circuits for c in clayer]
            )
        )
        global_qubit_map = QubitMap.from_qubits(sorted(used_qubits))
        global_q2i = global_qubit_map.q2i
        for circuit in itertools.chain.from_iterable(circuits):
            local_indices_to_global_indices = {
                local_index: global_q2i[q]
                for local_index, q in circuit.qubit_map.items()
            }
            circuit.map_qubit_indices(local_indices_to_global_indices, inplace=True)
        return global_qubit_map

    @staticmethod
    def _inplace_add_detectors_to_circuits(
        circuits: Sequence[ScheduledCircuit],
        templates: Sequence[Template],
        plaquettes: Sequence[Plaquettes],
        k: int,
        manhattan_radius: int = 2,
    ) -> None:
        # Start with the first circuit, as this is a special case.
        first_template = templates[0]
        first_plaquettes = plaquettes[0]
        first_slice_detectors = compute_detectors_for_fixed_radius(
            (first_template,), k, (first_plaquettes,), manhattan_radius
        )
        # Initialise the measurement records map with the first circuit.
        mrecords_map = MeasurementRecordsMap.from_scheduled_circuit(circuits[0])
        # Add the detectors to the first circuit
        CompiledGraph._inplace_add_detectors_to_circuit(
            circuits[0], mrecords_map, first_slice_detectors
        )

        # Now, iterate over all the pairs of circuits.
        for i in range(1, len(circuits)):
            current_circuit = circuits[i]
            slice_detectors = compute_detectors_for_fixed_radius(
                (templates[i - 1], templates[i]),
                k,
                (plaquettes[i - 1], plaquettes[i]),
                manhattan_radius,
            )
            mrecords_map = mrecords_map.with_added_measurements(
                MeasurementRecordsMap.from_scheduled_circuit(current_circuit)
            )
            CompiledGraph._inplace_add_detectors_to_circuit(
                current_circuit,
                mrecords_map,
                slice_detectors,
                shift_coords_by=(0, 0, 1),
            )
        # We are now over, all the detectors should be added inplace to the end
        # of the last circuit containing a measurement involved in the detector.

    @staticmethod
    def _inplace_add_detectors_to_circuit(
        circuit: ScheduledCircuit,
        mrecords_map: MeasurementRecordsMap,
        detectors: Sequence[Detector],
        shift_coords_by: tuple[float, ...] = (0, 0, 0),
    ) -> None:
        if any(shift != 0 for shift in shift_coords_by):
            circuit.append_annotation(
                stim.CircuitInstruction("SHIFT_COORDS", [], shift_coords_by)
            )
        for d in sorted(detectors, key=lambda d: d.coordinates):
            circuit.append_annotation(d.to_instruction(mrecords_map))


def compile_block_graph(
    block_graph: BlockGraph,
    block_builder: BlockBuilder = CSS_BLOCK_BUILDER,
    substitution_builder: SubstitutionBuilder = CSS_SUBSTITUTION_BUILDER,
    observables: list[AbstractObservable] | Literal["auto"] | None = "auto",
) -> CompiledGraph:
    """Compile a block graph.

    Args:
        block_graph: The block graph to compile.
        block_builder: A callable that specifies how to build the `CompiledBlock` from
            the specified `CubeSpecs`. Defaults to the block builder for the css type
            surface code.
        substitution_builder: A callable that specifies how to build the substitution
            plaquettes from the specified `PipeSpec`. Defaults to the substitution
            builder for the css type surface code.
        observables: The abstract observables to be included in the compiled
            circuit.
            If set to "auto", the observables will be automatically determined from
            the block graph. If a list of abstract observables is provided, only
            those observables will be included in the compiled circuit. If set to
            None, no observables will be included in the compiled circuit.

    Returns:
        A `CompiledGraph` object that can be used to generate a cirq/stim circuit and
        scale easily.
    """
    if block_graph.num_open_ports != 0:
        raise TQECException(
            "Can not compile a block graph with open ports into circuits."
        )
    cube_specs = {
        cube: CubeSpec.from_cube(cube, block_graph) for cube in block_graph.cubes
    }

    # 0. Set the minimum z of block graph to 0.(time starts from zero)
    block_graph = block_graph.with_zero_min_z()

    # 1. Get the base compiled blocks before applying the substitution rules.
    blocks: dict[Position3D, CompiledBlock] = {}
    for cube in block_graph.cubes:
        spec = cube_specs[cube]
        blocks[cube.position] = block_builder(spec)

    # 2. Apply the substitution rules to the compiled blocks inplace.
    pipes = block_graph.pipes
    time_pipes = [pipe for pipe in pipes if pipe.pipe_type.direction == Direction3D.Z]
    space_pipes = [pipe for pipe in pipes if pipe.pipe_type.direction != Direction3D.Z]
    # Note that the order of the pipes to apply the substitution rules is important.
    # To keep the time-direction substitution rules from removing the extra resets
    # added by the space-direction substitution rules, we first apply the time-direction
    # substitution rules.
    for pipe in time_pipes + space_pipes:
        pos1, pos2 = pipe.u.position, pipe.v.position
        key = PipeSpec(cube_specs[pipe.u], cube_specs[pipe.v], pipe.pipe_type)
        substitution = substitution_builder(key)
        blocks[pos1].update_layers(substitution.src)
        blocks[pos2].update_layers(substitution.dst)

    # 3. Collect by time and create the blocks layout.
    min_z = min(pos.z for pos in blocks.keys())
    max_z = max(pos.z for pos in blocks.keys())
    layout_slices: list[BlockLayout] = [
        BlockLayout({pos.as_2d(): block for pos, block in blocks.items() if pos.z == z})
        for z in range(min_z, max_z + 1)
    ]

    # 4. Get the abstract observables to be included in the compiled circuit.
    obs_included: list[AbstractObservable]
    if observables is None:
        obs_included = []
    elif observables == "auto":
        obs_included, _ = block_graph.get_abstract_observables()
    else:
        obs_included = observables

    return CompiledGraph(layout_slices, obs_included)<|MERGE_RESOLUTION|>--- conflicted
+++ resolved
@@ -1,11 +1,7 @@
 import itertools
+import warnings
 from dataclasses import dataclass
-<<<<<<< HEAD
-from typing import Literal, Mapping, Sequence
-=======
-from typing import Literal
-import warnings
->>>>>>> 86b53340
+from typing import Literal, Sequence
 
 import stim
 
@@ -16,20 +12,11 @@
 from tqec.compile.detectors.compute import compute_detectors_for_fixed_radius
 from tqec.compile.detectors.detector import Detector
 from tqec.compile.observables import inplace_add_observables
-<<<<<<< HEAD
-from tqec.compile.specs import CubeSpec, SpecRule
-from tqec.compile.specs.library.css import CSS_SPEC_RULES
-from tqec.compile.substitute import (
-    DEFAULT_SUBSTITUTION_RULES,
-    SubstitutionKey,
-    SubstitutionRule,
-=======
 from tqec.compile.specs.base import (
     BlockBuilder,
     CubeSpec,
     PipeSpec,
     SubstitutionBuilder,
->>>>>>> 86b53340
 )
 from tqec.compile.specs.library.css import CSS_BLOCK_BUILDER, CSS_SUBSTITUTION_BUILDER
 from tqec.computation.block_graph import AbstractObservable, BlockGraph
