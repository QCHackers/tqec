from __future__ import annotations

import hashlib
from dataclasses import dataclass, field
<<<<<<< HEAD
from typing import Any, Sequence
=======
from functools import cached_property
from typing import Sequence
>>>>>>> 0f4fb2d5

from tqec.circuit.generation import generate_circuit_from_instantiation
from tqec.circuit.measurement_map import MeasurementRecordsMap
from tqec.circuit.moment import Moment
from tqec.circuit.schedule import (
    Schedule,
    ScheduledCircuit,
    relabel_circuits_qubit_indices,
)
from tqec.compile.detectors.detector import Detector
from tqec.exceptions import TQECException
from tqec.plaquette.plaquette import Plaquettes
from tqec.position import Displacement
from tqec.templates.subtemplates import SubTemplateType


@dataclass(frozen=True)
class _DetectorDatabaseKey:
    """Immutable type used as a key in the database of detectors.

    This class represents a "situation" for which we might be able to compute
    several detectors. Its purpose of existence is to provide sensible
    `__hash__` and `__eq__` operations in order to be able to use a "situation"
    as a `dict` key.

    Attributes:
        subtemplates: a sequence of 2-dimensional arrays of integers representing
            the sub-template(s). Each entry corresponds to one QEC round.
        plaquettes_by_timestep: a list of :class:`Plaquettes`, each
            :class:`Plaquettes` entry storing enough :class:`Plaquette`
            instances to generate a circuit from corresponding entry in
            `self.subtemplates` and corresponding to one QEC round.

    ## Implementation details

    This class uses a surjective representation to compare (`__eq__`) and hash
    (`__hash__`) its instances. This representation is computed and cached using
    the :meth:`_DetectorDatabaseKey.plaquette_names` property that basically
    uses the provided subtemplates to build a nested tuple data-structure with
    the same shape as `self.subtemplates` (3 dimensions, the first one being the
    number of time steps, the next 2 ones being of odd and equal size and
    depending on the radius used to build subtemplates) storing in each of its
    entries the corresponding plaquette name.

    This intermediate data-structure is not the most memory efficient one, but
    it has the advantage of being easy to construct, trivially invariant to
    plaquette re-indexing and easy to hash (with some care to NOT use Python's
    default `hash` due to its absence of stability across different runs).
    """

    subtemplates: Sequence[SubTemplateType]
    plaquettes_by_timestep: Sequence[Plaquettes]

    def __post_init__(self) -> None:
        if len(self.subtemplates) != len(self.plaquettes_by_timestep):
            raise TQECException(
                "DetectorDatabaseKey can only store an equal number of "
                f"subtemplates and plaquettes. Got {len(self.subtemplates)} "
                f"subtemplates and {len(self.plaquettes_by_timestep)} plaquettes."
            )

    @property
    def num_timeslices(self) -> int:
        return len(self.subtemplates)

    @cached_property
    def plaquette_names(self) -> tuple[tuple[tuple[str, ...], ...], ...]:
        return tuple(
            tuple(tuple(plaquettes[pi].name for pi in row) for row in st)
            for st, plaquettes in zip(self.subtemplates, self.plaquettes_by_timestep)
        )

    def reliable_hash(self) -> int:
        hasher = hashlib.md5()
        for timeslice in self.plaquette_names:
            for row in timeslice:
                for name in row:
                    hasher.update(name.encode())
        return int(hasher.hexdigest(), 16)

    def __hash__(self) -> int:
        return self.reliable_hash()

    def __eq__(self, rhs: object) -> bool:
        return (
            isinstance(rhs, _DetectorDatabaseKey)
            and self.plaquette_names == rhs.plaquette_names
        )

    def circuit(self, plaquette_increments: Displacement) -> ScheduledCircuit:
        """Get the `stim.Circuit` instance represented by `self`.

        Args:
            plaquette_increments: displacement between each plaquette origin.

        Returns:
            `stim.Circuit` instance represented by `self`.
        """
        circuits, qubit_map = relabel_circuits_qubit_indices(
            [
                generate_circuit_from_instantiation(
                    subtemplate, plaquettes, plaquette_increments
                )
                for subtemplate, plaquettes in zip(
                    self.subtemplates, self.plaquettes_by_timestep
                )
            ]
        )
        moments: list[Moment] = list(circuits[0].moments)
        schedule: Schedule = circuits[0].schedule
        for circuit in circuits[1:]:
            moments.extend(circuit.moments)
            schedule.append_schedule(circuit.schedule)
        return ScheduledCircuit(moments, schedule, qubit_map)


@dataclass
class DetectorDatabase:
    """Store a mapping from "situations" to the corresponding detectors.

    This class aims at storing efficiently a set of "situations" in which the
    corresponding detectors are known and do not have to be re-computed.

    In this class, a "situation" is described by :class:`DetectorDatabaseKey`
    and correspond to a spatially and temporally local piece of a larger
    computation.
    """

    mapping: dict[_DetectorDatabaseKey, frozenset[Detector]] = field(
        default_factory=dict
    )
    frozen: bool = False

    def add_situation(
        self,
        subtemplates: Sequence[SubTemplateType],
        plaquettes_by_timestep: Sequence[Plaquettes],
        detectors: frozenset[Detector] | Detector,
    ) -> None:
        """Add a new situation to the database.

        Args:
            subtemplate: a sequence of 2-dimensional arrays of integers
                representing the sub-template(s). Each entry corresponds to one
                QEC round.
            plaquettes_by_timestep: a list of :class:`Plaquettes`, each
                :class:`Plaquettes` entry storing enough :class:`Plaquette`
                instances to generate a circuit from corresponding entry in
                `self.subtemplates` and corresponding to one QEC round.
            detectors: computed detectors that should be stored in the database.
                The coordinates used by the :class:`Measurement` instances stored
                in each entry should be relative to the top-left qubit of the
                top-left plaquette in the provided `subtemplates`.

        Raises:
            TQECException: if this method is called and `self.frozen`.
        """
        if self.frozen:
            raise TQECException("Cannot add a situation to a frozen database.")
        key = _DetectorDatabaseKey(subtemplates, plaquettes_by_timestep)
        self.mapping[key] = (
            frozenset([detectors]) if isinstance(detectors, Detector) else detectors
        )

    def remove_situation(
        self,
        subtemplates: Sequence[SubTemplateType],
        plaquettes_by_timestep: Sequence[Plaquettes],
    ) -> None:
        """Remove an existing situation from the database.

        Args:
            subtemplate: a sequence of 2-dimensional arrays of integers
                representing the sub-template(s). Each entry corresponds to one
                QEC round.
            plaquettes_by_timestep: a list of :class:`Plaquettes`, each
                :class:`Plaquettes` entry storing enough :class:`Plaquette`
                instances to generate a circuit from corresponding entry in
                `self.subtemplates` and corresponding to one QEC round.

        Raises:
            TQECException: if this method is called and `self.frozen`.
        """
        if self.frozen:
            raise TQECException("Cannot remove a situation to a frozen database.")
        key = _DetectorDatabaseKey(subtemplates, plaquettes_by_timestep)
        del self.mapping[key]

    def get_detectors(
        self,
        subtemplates: Sequence[SubTemplateType],
        plaquettes_by_timestep: Sequence[Plaquettes],
    ) -> frozenset[Detector] | None:
        """Return the detectors associated with the provided situation or `None`
        if the situation is not in the database.

        Args:
            subtemplate: a sequence of 2-dimensional arrays of integers
                representing the sub-template(s). Each entry corresponds to one
                QEC round.
            plaquettes_by_timestep: a list of :class:`Plaquettes`, each
                :class:`Plaquettes` entry storing enough :class:`Plaquette`
                instances to generate a circuit from corresponding entry in
                `self.subtemplates` and corresponding to one QEC round.
            detectors: computed detectors that should be stored in the database.

        Returns:
            detectors associated with the provided situation or `None` if the
            situation is not in the database.
        """
        key = _DetectorDatabaseKey(subtemplates, plaquettes_by_timestep)
        return self.mapping.get(key)

    def freeze(self) -> None:
        self.frozen = True

    def unfreeze(self) -> None:
        self.frozen = False

    def to_crumble_urls(self, plaquette_increments: Displacement) -> list[str]:
        urls: list[str] = []
        for key, detectors in self.mapping.items():
            circuit = key.circuit(plaquette_increments)
            rec_map = MeasurementRecordsMap.from_scheduled_circuit(circuit)
            for detector in detectors:
                circuit.append_annotation(detector.to_instruction(rec_map))
            urls.append(circuit.get_circuit().to_crumble_url())
        return urls

    def __len__(self) -> int:
        return len(self.mapping)<|MERGE_RESOLUTION|>--- conflicted
+++ resolved
@@ -2,12 +2,8 @@
 
 import hashlib
 from dataclasses import dataclass, field
-<<<<<<< HEAD
-from typing import Any, Sequence
-=======
 from functools import cached_property
 from typing import Sequence
->>>>>>> 0f4fb2d5
 
 from tqec.circuit.generation import generate_circuit_from_instantiation
 from tqec.circuit.measurement_map import MeasurementRecordsMap
