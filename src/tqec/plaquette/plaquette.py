import cirq

from tqec.enums import PlaquetteOrientation, PlaquetteSide
from tqec.exceptions import TQECException
from tqec.plaquette.qubit import PlaquetteQubit
from tqec.plaquette.schedule import ScheduledCircuit
from tqec.position import Position


class Plaquette:
    _MERGEABLE_TAG: str = "tqec_can_be_merged"

    @staticmethod
    def get_mergeable_tag() -> str:
        return Plaquette._MERGEABLE_TAG

    def __init__(
        self,
        qubits: list[PlaquetteQubit],
        circuit: ScheduledCircuit,
    ) -> None:
        """Represents a QEC plaquette

        This class stores qubits in the plaquette local coordinate system and a scheduled
        circuit that should be applied on those qubits to perform the QEC experiment.

        By convention, the local plaquette coordinate system is composed of a X-axis pointing
        to the right and a Y-axis pointing down.

        Args:
            qubits: qubits used by the plaquette circuit, given in the local
                plaquette coordinate system.
            circuit: scheduled quantum circuit implementing the computation that
                the plaquette should represent.

        Raises:
            TQECException: if the provided circuit uses qubits not in the list of
                PlaquetteQubit.
        """
        plaquette_qubits = {qubit.to_grid_qubit() for qubit in qubits}
        circuit_qubits = set(circuit.raw_circuit.all_qubits())
        if not circuit_qubits.issubset(plaquette_qubits):
            wrong_qubits = circuit_qubits.difference(plaquette_qubits)
            raise TQECException(
                f"The following qubits ({wrong_qubits}) are in the provided circuit "
                "but not in the list of PlaquetteQubit."
            )
        self._qubits = qubits
        self._circuit = circuit

    @property
    def origin(self) -> Position:
        return Position(0, 0)

    @property
    def qubits(self) -> list[PlaquetteQubit]:
        return self._qubits

    @property
    def circuit(self) -> ScheduledCircuit:
        return self._circuit


class SquarePlaquette(Plaquette):
    def __init__(self, circuit: ScheduledCircuit) -> None:
        """Represents a square QEC plaquette

        By convention, the qubits are sorted as depicted in the text below:
        ```text
        |---------|
        | 1     2 |
        |         |
        | 3     4 |
        |---------|
        ```
        Sub-classes of this class should take that into account to apply operations
        on the correct qubits.
        This ordering is not to be confused with the temporal ordering of multi-qubit
        gates, for example in surface codes. It is a **qubit** ordering and has **no
        relation** with a temporal ordering.

        Args:
            circuit: scheduled quantum circuit implementing the computation that
                the plaquette should represent.
        """
        super().__init__(
            SquarePlaquette.get_data_qubits() + SquarePlaquette.get_syndrome_qubits(),
            circuit,
        )

    _data_qubits: list[PlaquetteQubit] = [
        PlaquetteQubit(Position(-1, -1)),
        PlaquetteQubit(Position(1, -1)),
        PlaquetteQubit(Position(-1, 1)),
        PlaquetteQubit(Position(1, 1)),
    ]
    _syndrome_qubits = [PlaquetteQubit(Position(0, 0))]

    @staticmethod
    def get_data_qubits() -> list[PlaquetteQubit]:
        return SquarePlaquette._data_qubits

    @staticmethod
    def get_syndrome_qubits() -> list[PlaquetteQubit]:
        return SquarePlaquette._syndrome_qubits

    @staticmethod
    def get_data_qubits_cirq() -> list[cirq.GridQubit]:
        return [q.to_grid_qubit() for q in SquarePlaquette.get_data_qubits()]

    @staticmethod
    def get_syndrome_qubits_cirq() -> list[cirq.GridQubit]:
        return [q.to_grid_qubit() for q in SquarePlaquette.get_syndrome_qubits()]

    @staticmethod
    def get_qubits_on_side(side: PlaquetteSide) -> list[PlaquetteQubit]:
        data_indices: tuple[int, int]
        if side == PlaquetteSide.LEFT:
            data_indices = (0, 2)
        elif side == PlaquetteSide.RIGHT:
            data_indices = (1, 3)
        elif side == PlaquetteSide.UP:
            data_indices = (0, 1)
        else:  # if orientation == PlaquetteSide.DOWN:
            data_indices = (2, 3)
        return [SquarePlaquette._data_qubits[i] for i in data_indices]


class RoundedPlaquette(SquarePlaquette):
    def __init__(
        self,
        circuit: ScheduledCircuit,
        orientation: PlaquetteOrientation,
        add_unused_qubits: bool = False,
    ) -> None:
        """Represents a rounded QEC plaquette

        By convention, the qubits are sorted as depicted in the text below:
        ```text
        |---------|
        | 1     2 |
        |         |
        | 3     4 |
        |---------|
        ```

        This means that an instance of a subclass of this class with a
        PlaquetteOrientation.UP orientation will have its two qubits ordered as
        ```text
          -------
         /       \\
        | 1     2 |
        |---------|
        ```
        as `3` (the index of the bottom-right qubit in the initial ordering) is the
        lowest index (i.e., the number `1`) and `4` follows.

        Subclasses of this class should take that into account to apply operations
        on the correct qubits.
        This ordering is not to be confused with the temporal ordering of multi-qubit
        gates, for example in surface codes. It is a **qubit** ordering and has **no
        relation** with a temporal ordering.

        Args:
            circuit: scheduled quantum circuit implementing the computation that
                the plaquette should represent.
            orientation: side at which the plaquette is "pointing at". An
                orientation of PlaquetteOrientation.UP will generate a plaquette
                with its rounded side pointing up.
        """
        super().__init__(circuit)
        self._orientation = orientation
<<<<<<< HEAD

    @staticmethod
    def _get_data_qubit_side_from_plaquette_orientation(
        orientation: PlaquetteOrientation,
    ) -> PlaquetteSide:
        if orientation == PlaquetteOrientation.RIGHT:
            return PlaquetteSide.LEFT
        elif orientation == PlaquetteOrientation.LEFT:
            return PlaquetteSide.RIGHT
        elif orientation == PlaquetteOrientation.DOWN:
            return PlaquetteSide.UP
        else:  # if orientation == PlaquetteOrientation.UP:
            return PlaquetteSide.DOWN
=======
>>>>>>> 1a54dfbe

    @staticmethod
    def get_data_qubits(orientation: PlaquetteOrientation) -> list[PlaquetteQubit]:
        """Returns the two data qubits of the plaquette

        This method returns the 2 data qubits according to the plaquette orientation. Taking
        the example from the class docstring, an orientation of PlaquetteOrientation.UP
        will return the qubits indexed 3 and 4 (or 2 and 3 in a 0-based indexing).

        Args:
            orientation: plaquette orientation
        """
<<<<<<< HEAD
        return RoundedPlaquette.get_qubits_on_side(
            RoundedPlaquette._get_data_qubit_side_from_plaquette_orientation(
                orientation
            )
        )
=======
        return RoundedPlaquette.get_qubits_on_side(orientation.to_plaquette_side())
>>>>>>> 1a54dfbe

    @staticmethod
    def get_data_qubits_cirq(orientation: PlaquetteOrientation) -> list[cirq.GridQubit]:
        return [
            q.to_grid_qubit() for q in RoundedPlaquette.get_data_qubits(orientation)
        ]<|MERGE_RESOLUTION|>--- conflicted
+++ resolved
@@ -170,22 +170,6 @@
         """
         super().__init__(circuit)
         self._orientation = orientation
-<<<<<<< HEAD
-
-    @staticmethod
-    def _get_data_qubit_side_from_plaquette_orientation(
-        orientation: PlaquetteOrientation,
-    ) -> PlaquetteSide:
-        if orientation == PlaquetteOrientation.RIGHT:
-            return PlaquetteSide.LEFT
-        elif orientation == PlaquetteOrientation.LEFT:
-            return PlaquetteSide.RIGHT
-        elif orientation == PlaquetteOrientation.DOWN:
-            return PlaquetteSide.UP
-        else:  # if orientation == PlaquetteOrientation.UP:
-            return PlaquetteSide.DOWN
-=======
->>>>>>> 1a54dfbe
 
     @staticmethod
     def get_data_qubits(orientation: PlaquetteOrientation) -> list[PlaquetteQubit]:
@@ -198,15 +182,7 @@
         Args:
             orientation: plaquette orientation
         """
-<<<<<<< HEAD
-        return RoundedPlaquette.get_qubits_on_side(
-            RoundedPlaquette._get_data_qubit_side_from_plaquette_orientation(
-                orientation
-            )
-        )
-=======
         return RoundedPlaquette.get_qubits_on_side(orientation.to_plaquette_side())
->>>>>>> 1a54dfbe
 
     @staticmethod
     def get_data_qubits_cirq(orientation: PlaquetteOrientation) -> list[cirq.GridQubit]:
