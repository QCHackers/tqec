from __future__ import annotations

import typing
from typing_extensions import override
import itertools
from collections import defaultdict
from dataclasses import dataclass

from tqec.circuit.operations.measurement import (
    Measurement,
    get_measurements_from_circuit,
)
from tqec.circuit.schedule import ScheduledCircuit
from tqec.exceptions import TQECException
from tqec.plaquette.qubit import PlaquetteQubits
from tqec.position import Position
from tqec.templates.scale import LinearFunction, round_or_fail


class Plaquette:
    _MERGEABLE_TAG: str = "tqec_can_be_merged"

    @staticmethod
    def get_mergeable_tag() -> str:
        return Plaquette._MERGEABLE_TAG

    def __init__(
        self,
        qubits: PlaquetteQubits,
        circuit: ScheduledCircuit,
    ) -> None:
        """Represents a QEC plaquette.

        This class stores qubits in the plaquette local coordinate system and a scheduled
        circuit that should be applied on those qubits to perform the QEC experiment.

        By convention, the local plaquette coordinate system is composed of a X-axis pointing
        to the right and a Y-axis pointing down.

        Args:
            qubits: qubits used by the plaquette circuit, given in the local
                plaquette coordinate system.
            circuit: scheduled quantum circuit implementing the computation that
                the plaquette should represent.

        Raises:
            TQECException: if the provided circuit uses qubits not in the list of
                PlaquetteQubit.
        """
        plaquette_qubits = {qubit.to_grid_qubit() for qubit in qubits}
        circuit_qubits = set(circuit.raw_circuit.all_qubits())
        if not circuit_qubits.issubset(plaquette_qubits):
            wrong_qubits = circuit_qubits.difference(plaquette_qubits)
            raise TQECException(
                f"The following qubits ({wrong_qubits}) are in the provided circuit "
                "but not in the list of PlaquetteQubit."
            )
        self._qubits = qubits
        self._circuit = circuit
        self._measurements = get_measurements_from_circuit(circuit.raw_circuit)

    @property
    def origin(self) -> Position:
        return Position(0, 0)

    @property
    def qubits(self) -> PlaquetteQubits:
        return self._qubits

    @property
    def circuit(self) -> ScheduledCircuit:
        return self._circuit

    @circuit.setter
    def circuit(self, circuit: ScheduledCircuit) -> None:
        self._circuit = circuit
        self._measurements = get_measurements_from_circuit(circuit.raw_circuit)

    @property
    def measurements(self) -> list[Measurement]:
        return self._measurements


<<<<<<< HEAD
CollectionType = dict[int, Plaquette] | defaultdict[int, Plaquette]


@dataclass
class Plaquettes:
    collection: CollectionType
=======
@dataclass(frozen=True)
class Plaquettes:
    collection: dict[int, Plaquette] | defaultdict[int, Plaquette]
>>>>>>> 1df4f944

    def __post_init__(self) -> None:
        if not isinstance(self.collection, (dict, defaultdict)):
            raise TQECException(
                f"Plaquettes initialized with {type(self.collection)} but only"
                "dict and defaultdict instances are allowed."
            )
        if 0 in self.collection:
            raise TQECException(
                "Found a Plaquette with index 0. This index is reserved to express "
                '"no plaquette". Please re-number your plaquettes starting from 1.'
            )

    def __getitem__(self, index: int) -> Plaquette:
        return self.collection[index]

    def __iter__(self) -> typing.Iterator[Plaquette]:
<<<<<<< HEAD
        if isinstance(self.collection, defaultdict):
            if self.collection.default_factory is not None:
                default = self.collection.default_factory()
                return itertools.chain(
                    self.collection.values(), [default] if default is not None else []
                )
            else:
                return iter(self.collection.values())
        if isinstance(self.collection, dict):
            return iter(self.collection.values())
        else:
            raise TQECException(
                f"Plaquette is initialised with the wrong type: {type(self.collection)}."
=======
        if (
            isinstance(self.collection, defaultdict)
            and self.collection.default_factory is not None
        ):
            default = self.collection.default_factory()
            return itertools.chain(
                self.collection.values(), [default] if default is not None else []
>>>>>>> 1df4f944
            )
        return iter(self.collection.values())

    @property
    def has_default(self) -> bool:
        return isinstance(self.collection, defaultdict)

    def __len__(self) -> int:
        if isinstance(self.collection, defaultdict):
            raise TQECException(
                "Cannot accurately get the length of a defaultdict instance."
            )
        return len(self.collection)

<<<<<<< HEAD
    def repeat(self, repetitions: LinearFunction) -> RepeatedPlaquettes:
        return RepeatedPlaquettes(self.collection, repetitions)

    def with_updated_plaquettes(
        self, plaquettes_to_update: dict[int, Plaquette]
    ) -> Plaquettes:
        return Plaquettes(self.collection | plaquettes_to_update)


@dataclass
class RepeatedPlaquettes(Plaquettes):
    """Represent plaquettes that should be repeated for several rounds."""

    repetitions: LinearFunction

    def number_of_rounds(self, k: int) -> int:
        return round_or_fail(self.repetitions(k))

    @override
    def with_updated_plaquettes(
        self, plaquettes_to_update: dict[int, Plaquette]
    ) -> RepeatedPlaquettes:
        return RepeatedPlaquettes(
            self.collection | plaquettes_to_update,
            repetitions=self.repetitions,
        )
=======
    def __or__(self, other: Plaquettes | dict[int, Plaquette]) -> Plaquettes:
        other_plaquettes = other.collection if isinstance(other, Plaquettes) else other
        return Plaquettes(self.collection | other_plaquettes)
>>>>>>> 1df4f944
<|MERGE_RESOLUTION|>--- conflicted
+++ resolved
@@ -81,18 +81,12 @@
         return self._measurements
 
 
-<<<<<<< HEAD
 CollectionType = dict[int, Plaquette] | defaultdict[int, Plaquette]
 
 
 @dataclass
 class Plaquettes:
     collection: CollectionType
-=======
-@dataclass(frozen=True)
-class Plaquettes:
-    collection: dict[int, Plaquette] | defaultdict[int, Plaquette]
->>>>>>> 1df4f944
 
     def __post_init__(self) -> None:
         if not isinstance(self.collection, (dict, defaultdict)):
@@ -110,21 +104,6 @@
         return self.collection[index]
 
     def __iter__(self) -> typing.Iterator[Plaquette]:
-<<<<<<< HEAD
-        if isinstance(self.collection, defaultdict):
-            if self.collection.default_factory is not None:
-                default = self.collection.default_factory()
-                return itertools.chain(
-                    self.collection.values(), [default] if default is not None else []
-                )
-            else:
-                return iter(self.collection.values())
-        if isinstance(self.collection, dict):
-            return iter(self.collection.values())
-        else:
-            raise TQECException(
-                f"Plaquette is initialised with the wrong type: {type(self.collection)}."
-=======
         if (
             isinstance(self.collection, defaultdict)
             and self.collection.default_factory is not None
@@ -132,7 +111,6 @@
             default = self.collection.default_factory()
             return itertools.chain(
                 self.collection.values(), [default] if default is not None else []
->>>>>>> 1df4f944
             )
         return iter(self.collection.values())
 
@@ -147,7 +125,6 @@
             )
         return len(self.collection)
 
-<<<<<<< HEAD
     def repeat(self, repetitions: LinearFunction) -> RepeatedPlaquettes:
         return RepeatedPlaquettes(self.collection, repetitions)
 
@@ -173,9 +150,4 @@
         return RepeatedPlaquettes(
             self.collection | plaquettes_to_update,
             repetitions=self.repetitions,
-        )
-=======
-    def __or__(self, other: Plaquettes | dict[int, Plaquette]) -> Plaquettes:
-        other_plaquettes = other.collection if isinstance(other, Plaquettes) else other
-        return Plaquettes(self.collection | other_plaquettes)
->>>>>>> 1df4f944
+        )