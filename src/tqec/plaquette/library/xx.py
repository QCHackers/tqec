--- conflicted
+++ resolved
@@ -30,54 +30,26 @@
         detector: cirq.Operation | None = None,
         reset_data_qubits: bool = False,
     ):
-<<<<<<< HEAD
         (syndrome_qubit,) = self.get_syndrome_qubits_cirq()
         data_qubits = self.get_data_qubits_cirq(orientation)
         qubits_to_reset = [syndrome_qubit]
         if reset_data_qubits:
             qubits_to_reset += data_qubits
-=======
-        (syndrome_qubit,) = [
-            q.to_grid_qubit() for q in RoundedPlaquette.get_syndrome_qubits()
-        ]
-        data_qubits = [
-            q.to_grid_qubit() for q in RoundedPlaquette.get_data_qubits(orientation)
-        ]
-        detector = (
-            [
-                cirq.Moment(
-                    make_detector(
-                        syndrome_qubit,
-                        [(cirq.GridQubit(0, 0), -1)],
-                        time_coordinate=0,
-                    )
-                ),
-            ]
-            if include_detector
-            else []
-        )
->>>>>>> 58f7944f
         super().__init__(
             circuit=ScheduledCircuit(
                 cirq.Circuit(
                     [
                         cirq.Moment(
                             cirq.R(q).with_tags(self._MERGEABLE_TAG)
-                            for q in qubits_to_reset
+                            for q in [syndrome_qubit, *data_qubits]
                         ),
                         cirq.Moment(cirq.H(syndrome_qubit)),
                         cirq.Moment(cirq.CX(syndrome_qubit, data_qubits[0])),
                         cirq.Moment(cirq.CX(syndrome_qubit, data_qubits[1])),
                         cirq.Moment(cirq.H(syndrome_qubit)),
-<<<<<<< HEAD
-                        cirq.Moment(cirq.M(syndrome_qubit)),
+                        cirq.Moment([cirq.M(syndrome_qubit)]),
                         cirq.Moment(detector) if detector is not None else [],
                     ]
-=======
-                        cirq.Moment([cirq.M(syndrome_qubit)]),
-                    ]
-                    + detector
->>>>>>> 58f7944f
                 ),
                 schedule,
             ),
@@ -92,7 +64,6 @@
         schedule: list[int],
         include_detector: bool = True,
     ):
-<<<<<<< HEAD
         detector = None
         if include_detector:
             (syndrome_qubit,) = self.get_syndrome_qubits_cirq()
@@ -102,50 +73,6 @@
                 time_coordinate=0,
             )
         super().__init__(orientation, schedule, detector, reset_data_qubits=True)
-=======
-        (syndrome_qubit,) = [
-            q.to_grid_qubit() for q in RoundedPlaquette.get_syndrome_qubits()
-        ]
-        data_qubits = [
-            q.to_grid_qubit() for q in RoundedPlaquette.get_data_qubits(orientation)
-        ]
-        detector = (
-            [
-                cirq.Moment(
-                    make_detector(
-                        syndrome_qubit,
-                        [
-                            (cirq.GridQubit(0, 0), -1),
-                            (cirq.GridQubit(0, 0), -2),
-                        ],
-                        time_coordinate=0,
-                    )
-                ),
-            ]
-            if include_detector
-            else []
-        )
-        super().__init__(
-            circuit=ScheduledCircuit(
-                cirq.Circuit(
-                    [
-                        cirq.Moment(
-                            cirq.R(q).with_tags(self._MERGEABLE_TAG)
-                            for q in [syndrome_qubit]
-                        ),
-                        cirq.Moment(cirq.H(syndrome_qubit)),
-                        cirq.Moment(cirq.CX(syndrome_qubit, data_qubits[0])),
-                        cirq.Moment(cirq.CX(syndrome_qubit, data_qubits[1])),
-                        cirq.Moment(cirq.H(syndrome_qubit)),
-                        cirq.Moment(cirq.M(syndrome_qubit)),
-                    ]
-                    + detector
-                ),
-                schedule,
-            ),
-            orientation=orientation,
-        )
->>>>>>> 58f7944f
 
 
 class XXMemoryPlaquette(XXSyndromeMeasurementPlaquette):
@@ -184,7 +111,6 @@
             (cirq.GridQubit(0, 0), -1),
             (cirq.GridQubit(0, 0), -2),
         ]
-<<<<<<< HEAD
         # Adding the offset of the qubits we just measured.
         for offset in measured_qubits_offsets:
             measurements_lookback_offsets.append((offset, -1))
@@ -215,23 +141,6 @@
                 *[(dq - syndrome_qubit, -1) for dq in data_qubits],
             ],
             time_coordinate=0,
-=======
-        detector = (
-            [
-                cirq.Moment(
-                    make_detector(
-                        syndrome_qubit,
-                        [
-                            (cirq.GridQubit(0, 0), -1),
-                            *[(dq - syndrome_qubit, -1) for dq in data_qubits],
-                        ],
-                        time_coordinate=1,
-                    )
-                )
-            ]
-            if include_detector
-            else []
->>>>>>> 58f7944f
         )
         super().__init__(
             circuit=ScheduledCircuit(
@@ -243,13 +152,8 @@
                                 for q in data_qubits
                             ]
                         ),
-<<<<<<< HEAD
                         cirq.Moment(detector) if include_detector else [],
                     ]
-=======
-                    ]
-                    + detector
->>>>>>> 58f7944f
                 ),
             ),
             orientation=orientation,
