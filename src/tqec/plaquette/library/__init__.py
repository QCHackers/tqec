from .empty import EmptyRoundedPlaquette, EmptySquarePlaquette
from .initialisation import (
    XRoundedInitialisationPlaquette,
    XSquareInitialisationPlaquette,
    ZRoundedInitialisationPlaquette,
    ZSquareInitialisationPlaquette,
)
from .measurement import MeasurementRoundedPlaquette, MeasurementSquarePlaquette
from .xx import (
    XXMemoryPlaquette,
    XXSyndromeMeasurementPlaquette,
)
from .xxxx import (
    XXXXMemoryPlaquette,
    XXXXSyndromeMeasurementPlaquette,
)
from .zz import (
    ZZMemoryPlaquette,
    ZZSyndromeMeasurementPlaquette,
)
from .zzzz import (
    ZZZZMemoryPlaquette,
<<<<<<< HEAD
    ZZZZSyndromeMeasurementPlaquette,
)

__all__ = [
    "EmptyRoundedPlaquette",
    "EmptySquarePlaquette",
    "MeasurementRoundedPlaquette",
    "MeasurementSquarePlaquette",
    "XXSyndromeMeasurementPlaquette",
    "XXXXSyndromeMeasurementPlaquette",
    "ZZSyndromeMeasurementPlaquette",
    "ZZZZSyndromeMeasurementPlaquette",
    "XXXXMemoryPlaquette",
    "ZZZZMemoryPlaquette",
    "XXMemoryPlaquette",
    "ZZMemoryPlaquette",
    "XSquareInitialisationPlaquette",
    "XRoundedInitialisationPlaquette",
    "ZRoundedInitialisationPlaquette",
    "ZSquareInitialisationPlaquette",
]
=======
    ZZZZPlaquetteList,
)
>>>>>>> bf6c6286
<|MERGE_RESOLUTION|>--- conflicted
+++ resolved
@@ -20,29 +20,5 @@
 )
 from .zzzz import (
     ZZZZMemoryPlaquette,
-<<<<<<< HEAD
     ZZZZSyndromeMeasurementPlaquette,
-)
-
-__all__ = [
-    "EmptyRoundedPlaquette",
-    "EmptySquarePlaquette",
-    "MeasurementRoundedPlaquette",
-    "MeasurementSquarePlaquette",
-    "XXSyndromeMeasurementPlaquette",
-    "XXXXSyndromeMeasurementPlaquette",
-    "ZZSyndromeMeasurementPlaquette",
-    "ZZZZSyndromeMeasurementPlaquette",
-    "XXXXMemoryPlaquette",
-    "ZZZZMemoryPlaquette",
-    "XXMemoryPlaquette",
-    "ZZMemoryPlaquette",
-    "XSquareInitialisationPlaquette",
-    "XRoundedInitialisationPlaquette",
-    "ZRoundedInitialisationPlaquette",
-    "ZSquareInitialisationPlaquette",
-]
-=======
-    ZZZZPlaquetteList,
-)
->>>>>>> bf6c6286
+)