<<<<<<< HEAD
import cirq
from tqec.detectors.operation import make_detector
from tqec.plaquette.plaquette import PlaquetteList, SquarePlaquette
=======
from __future__ import annotations

import cirq
from tqec.detectors.operation import RelativeMeasurementData, make_detector
from tqec.plaquette.plaquette import SquarePlaquette
>>>>>>> 12b59b24
from tqec.plaquette.schedule import ScheduledCircuit


<<<<<<< HEAD
    @property
    def shape(self) -> Shape2D:
        return Shape2D(3, 3)


class XXXXSyndromeMeasurementPlaquette(BaseXXXXPlaquette):
=======
class XXXXSyndromeMeasurementPlaquette(SquarePlaquette):
>>>>>>> 12b59b24
    def __init__(
        self,
        schedule: list[int],
        detector: cirq.Operation | None = None,
<<<<<<< HEAD
        reset_data_qubits: bool = False,
    ):
        (syndrome_qubit,) = self.get_syndrome_qubits_cirq()
        data_qubits = self.get_data_qubits_cirq()
        qubits_to_reset = [syndrome_qubit]
        if reset_data_qubits:
            qubits_to_reset += data_qubits
=======
    ) -> None:
        (syndrome_qubit,) = self.get_syndrome_qubits_cirq()
        data_qubits = self.get_data_qubits_cirq()
>>>>>>> 12b59b24
        super().__init__(
            circuit=ScheduledCircuit(
                cirq.Circuit(
                    [
<<<<<<< HEAD
                        cirq.Moment(
                            cirq.R(q).with_tags(self._MERGEABLE_TAG)
                            for q in qubits_to_reset
                        ),
=======
                        cirq.Moment(cirq.R(syndrome_qubit)),
>>>>>>> 12b59b24
                        cirq.Moment(cirq.H(syndrome_qubit)),
                        cirq.Moment(cirq.CX(syndrome_qubit, data_qubits[0])),
                        cirq.Moment(cirq.CX(syndrome_qubit, data_qubits[1])),
                        cirq.Moment(cirq.CX(syndrome_qubit, data_qubits[2])),
                        cirq.Moment(cirq.CX(syndrome_qubit, data_qubits[3])),
                        cirq.Moment(cirq.H(syndrome_qubit)),
                        cirq.Moment(cirq.M(syndrome_qubit)),
                        cirq.Moment(detector) if detector is not None else [],
                    ]
                ),
                schedule,
            ),
        )


<<<<<<< HEAD
class XXXXInitialisationPlaquette(XXXXSyndromeMeasurementPlaquette):
=======
class XXXXMemoryPlaquette(XXXXSyndromeMeasurementPlaquette):
>>>>>>> 12b59b24
    def __init__(
        self,
        schedule: list[int],
        include_detector: bool = True,
        is_first_round: bool = False,
    ):
<<<<<<< HEAD
        detector = None
        if include_detector:
            (syndrome_qubit,) = self.get_syndrome_qubits_cirq()
            detector = make_detector(
                syndrome_qubit,
                [
                    (cirq.GridQubit(0, 0), -1),
                ],
                time_coordinate=0,
            )
        super().__init__(schedule, detector, reset_data_qubits=True)


class XXXXMemoryPlaquette(XXXXSyndromeMeasurementPlaquette):
    def __init__(
        self,
        schedule: list[int],
        include_detector: bool = True,
    ):
        detector = None
        if include_detector:
            (syndrome_qubit,) = self.get_syndrome_qubits_cirq()
            detector = make_detector(
                syndrome_qubit,
                [(cirq.GridQubit(0, 0), -1), (cirq.GridQubit(0, 0), -2)],
                time_coordinate=0,
            )
        super().__init__(schedule, detector, reset_data_qubits=False)


class XXXXFinalMeasurementPlaquette(BaseXXXXPlaquette):
    def __init__(
        self,
        include_detector: bool = True,
    ):
        (syndrome_qubit,) = self.get_syndrome_qubits_cirq()
        data_qubits = self.get_data_qubits_cirq()
        detector = make_detector(
            syndrome_qubit,
            [
                (cirq.GridQubit(0, 0), -1),
                *[(dq - syndrome_qubit, -1) for dq in data_qubits],
            ],
            time_coordinate=0,
        )
        super().__init__(
            circuit=ScheduledCircuit(
                cirq.Circuit(
                    [
                        cirq.Moment(
                            [
                                cirq.M(q).with_tags(self._MERGEABLE_TAG)
                                for q in data_qubits
                            ]
                        ),
                        cirq.Moment(detector) if include_detector else [],
                    ]
                ),
            ),
        )


class XXXXPlaquetteList(PlaquetteList):
    def __init__(
        self,
        schedule: list[int],
        include_detector: bool = True,
    ):
=======
        (syndrome_qubit,) = self.get_syndrome_qubits_cirq()
        detector_relative_measurements = [
            RelativeMeasurementData(cirq.GridQubit(0, 0), -1)
        ]
        if not is_first_round:
            detector_relative_measurements.append(
                RelativeMeasurementData(cirq.GridQubit(0, 0), -2)
            )
        detector = make_detector(syndrome_qubit, detector_relative_measurements)
>>>>>>> 12b59b24
        super().__init__(
            schedule,
            detector=detector if include_detector else None,
        )<|MERGE_RESOLUTION|>--- conflicted
+++ resolved
@@ -1,56 +1,25 @@
-<<<<<<< HEAD
-import cirq
-from tqec.detectors.operation import make_detector
-from tqec.plaquette.plaquette import PlaquetteList, SquarePlaquette
-=======
 from __future__ import annotations
 
 import cirq
+
 from tqec.detectors.operation import RelativeMeasurementData, make_detector
 from tqec.plaquette.plaquette import SquarePlaquette
->>>>>>> 12b59b24
 from tqec.plaquette.schedule import ScheduledCircuit
 
 
-<<<<<<< HEAD
-    @property
-    def shape(self) -> Shape2D:
-        return Shape2D(3, 3)
-
-
-class XXXXSyndromeMeasurementPlaquette(BaseXXXXPlaquette):
-=======
 class XXXXSyndromeMeasurementPlaquette(SquarePlaquette):
->>>>>>> 12b59b24
     def __init__(
         self,
         schedule: list[int],
         detector: cirq.Operation | None = None,
-<<<<<<< HEAD
-        reset_data_qubits: bool = False,
-    ):
-        (syndrome_qubit,) = self.get_syndrome_qubits_cirq()
-        data_qubits = self.get_data_qubits_cirq()
-        qubits_to_reset = [syndrome_qubit]
-        if reset_data_qubits:
-            qubits_to_reset += data_qubits
-=======
     ) -> None:
         (syndrome_qubit,) = self.get_syndrome_qubits_cirq()
         data_qubits = self.get_data_qubits_cirq()
->>>>>>> 12b59b24
         super().__init__(
             circuit=ScheduledCircuit(
                 cirq.Circuit(
                     [
-<<<<<<< HEAD
-                        cirq.Moment(
-                            cirq.R(q).with_tags(self._MERGEABLE_TAG)
-                            for q in qubits_to_reset
-                        ),
-=======
                         cirq.Moment(cirq.R(syndrome_qubit)),
->>>>>>> 12b59b24
                         cirq.Moment(cirq.H(syndrome_qubit)),
                         cirq.Moment(cirq.CX(syndrome_qubit, data_qubits[0])),
                         cirq.Moment(cirq.CX(syndrome_qubit, data_qubits[1])),
@@ -66,87 +35,13 @@
         )
 
 
-<<<<<<< HEAD
-class XXXXInitialisationPlaquette(XXXXSyndromeMeasurementPlaquette):
-=======
 class XXXXMemoryPlaquette(XXXXSyndromeMeasurementPlaquette):
->>>>>>> 12b59b24
     def __init__(
         self,
         schedule: list[int],
         include_detector: bool = True,
         is_first_round: bool = False,
     ):
-<<<<<<< HEAD
-        detector = None
-        if include_detector:
-            (syndrome_qubit,) = self.get_syndrome_qubits_cirq()
-            detector = make_detector(
-                syndrome_qubit,
-                [
-                    (cirq.GridQubit(0, 0), -1),
-                ],
-                time_coordinate=0,
-            )
-        super().__init__(schedule, detector, reset_data_qubits=True)
-
-
-class XXXXMemoryPlaquette(XXXXSyndromeMeasurementPlaquette):
-    def __init__(
-        self,
-        schedule: list[int],
-        include_detector: bool = True,
-    ):
-        detector = None
-        if include_detector:
-            (syndrome_qubit,) = self.get_syndrome_qubits_cirq()
-            detector = make_detector(
-                syndrome_qubit,
-                [(cirq.GridQubit(0, 0), -1), (cirq.GridQubit(0, 0), -2)],
-                time_coordinate=0,
-            )
-        super().__init__(schedule, detector, reset_data_qubits=False)
-
-
-class XXXXFinalMeasurementPlaquette(BaseXXXXPlaquette):
-    def __init__(
-        self,
-        include_detector: bool = True,
-    ):
-        (syndrome_qubit,) = self.get_syndrome_qubits_cirq()
-        data_qubits = self.get_data_qubits_cirq()
-        detector = make_detector(
-            syndrome_qubit,
-            [
-                (cirq.GridQubit(0, 0), -1),
-                *[(dq - syndrome_qubit, -1) for dq in data_qubits],
-            ],
-            time_coordinate=0,
-        )
-        super().__init__(
-            circuit=ScheduledCircuit(
-                cirq.Circuit(
-                    [
-                        cirq.Moment(
-                            [
-                                cirq.M(q).with_tags(self._MERGEABLE_TAG)
-                                for q in data_qubits
-                            ]
-                        ),
-                        cirq.Moment(detector) if include_detector else [],
-                    ]
-                ),
-            ),
-        )
-
-
-class XXXXPlaquetteList(PlaquetteList):
-    def __init__(
-        self,
-        schedule: list[int],
-        include_detector: bool = True,
-    ):
-=======
         (syndrome_qubit,) = self.get_syndrome_qubits_cirq()
         detector_relative_measurements = [
             RelativeMeasurementData(cirq.GridQubit(0, 0), -1)
@@ -156,7 +51,6 @@
                 RelativeMeasurementData(cirq.GridQubit(0, 0), -2)
             )
         detector = make_detector(syndrome_qubit, detector_relative_measurements)
->>>>>>> 12b59b24
         super().__init__(
             schedule,
             detector=detector if include_detector else None,
