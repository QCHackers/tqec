<<<<<<< HEAD
"""Provides interoperability between ``tqec`` and external frameworks /
formats."""

from tqec.interop.collada.html_viewer import display_collada_model
from tqec.interop.collada.read_write import (
    read_block_graph_from_dae_file,
    write_block_graph_to_dae_file,
)
from tqec.interop.color import RGBA, TQECColor
=======
from tqec.interop.collada import (
    read_block_graph_from_dae_file as read_block_graph_from_dae_file,
)
from tqec.interop.collada import (
    write_block_graph_to_dae_file as write_block_graph_to_dae_file,
)
from tqec.interop.collada_html_viewer import (
    display_collada_model as display_collada_model,
)
>>>>>>> 78de85cf
<|MERGE_RESOLUTION|>--- conflicted
+++ resolved
@@ -1,21 +1,14 @@
-<<<<<<< HEAD
 """Provides interoperability between ``tqec`` and external frameworks /
 formats."""
 
-from tqec.interop.collada.html_viewer import display_collada_model
+from tqec.interop.collada.html_viewer import (
+    display_collada_model as display_collada_model,
+)
 from tqec.interop.collada.read_write import (
-    read_block_graph_from_dae_file,
-    write_block_graph_to_dae_file,
-)
-from tqec.interop.color import RGBA, TQECColor
-=======
-from tqec.interop.collada import (
     read_block_graph_from_dae_file as read_block_graph_from_dae_file,
 )
-from tqec.interop.collada import (
+from tqec.interop.collada.read_write import (
     write_block_graph_to_dae_file as write_block_graph_to_dae_file,
 )
-from tqec.interop.collada_html_viewer import (
-    display_collada_model as display_collada_model,
-)
->>>>>>> 78de85cf
+from tqec.interop.color import RGBA as RGBA
+from tqec.interop.color import TQECColor as TQECColor