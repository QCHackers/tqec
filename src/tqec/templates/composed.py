import typing as ty

import networkx as nx
import numpy

from tqec.enums import (
    CornerPositionEnum,
    TemplateRelativePositionEnum,
    TemplateOrientation,
)
from tqec.exceptions import TQECException
from tqec.position import Displacement, Position, Shape2D
from tqec.templates.base import Template, TemplateWithIndices
from tqec.templates.scale import ScalableShape2D
from tqec.templates.schemas import ComposedTemplateModel, RelativePositionsModel


def get_corner_position(
    position: Position,
    position_corner: CornerPositionEnum,
    shape: Shape2D,
    expected_corner: CornerPositionEnum,
) -> Position:
    """Get the position of a template corner.

    This function helps in computing the position of any corner of a given
    template as long as we have the position of one of its corners.

    Examples:
        >>> get_corner_position(Position(0, 0), CornerPositionEnum.UPPER_LEFT, Shape2D(2, 2), CornerPositionEnum.UPPER_LEFT)
        Position(x=0, y=0)
        >>> get_corner_position(Position(0, 0), CornerPositionEnum.UPPER_LEFT, Shape2D(2, 2), CornerPositionEnum.LOWER_LEFT)
        Position(x=0, y=2)
        >>> get_corner_position(Position(0, 0), CornerPositionEnum.UPPER_LEFT, Shape2D(2, 2), CornerPositionEnum.UPPER_RIGHT)
        Position(x=2, y=0)
        >>> get_corner_position(Position(0, 0), CornerPositionEnum.UPPER_LEFT, Shape2D(2, 2), CornerPositionEnum.LOWER_RIGHT)
        Position(x=2, y=2)
        >>> get_corner_position(Position(0, 0), CornerPositionEnum.LOWER_RIGHT, Shape2D(2, 2), CornerPositionEnum.UPPER_LEFT)
        Position(x=-2, y=-2)

    Args:
        position: position of the "anchor" corner.
        position_corner: corner which position is given as first argument.
        shape: 2-dimensional shape of the considerer template.
        expected_corner: the corner we want to compute the position of.

    Returns:
        the position of the ``expected_corner`` of a template of the given ``shape``,
        knowing that the corner ``position_corner`` is at the given ``position``.
    """
    transformation: tuple[int, int] = (
        expected_corner.value.x - position_corner.value.x,
        expected_corner.value.y - position_corner.value.y,
    )
    return Position(
        position.x + transformation[0] * shape.x,
        position.y + transformation[1] * shape.y,
    )


class ComposedTemplate(Template):
    def __init__(
        self,
        templates: list[TemplateWithIndices],
        default_x_increment: int = 2,
        default_y_increment: int = 2,
    ) -> None:
        """Manages templates positioned relatively to each other.

        This class manages a list of user-provided templates and user-provided relative
        positions to build and scale quantum error correction code.

        Template instances are stored in an ordered list. Relative positioning of these
        templates are stored in an oriented graph with:
        - vertices that are integers, representing indices of Template instances stored
          in the ordered list stored alongside the graph,
        - edges that are connecting two vertices (i.e., two Template instances) that
          are relatively positionned between each other.

        The relative position is internally stored as a tuple of corners that should
        represent the same underlying qubit. Each edge between vertices A and B should
        have a "weight" (as per networkx definition of the term) under the key
        "relative_position" that is a ``tuple[CornerPositionEnum, CornerPositionEnum]``.
        If an edge from A to B has a "relative_position" weight of (corner1, corner2),
        that means that corner1 over the template A and corner2 of the template B are
        on the same location (i.e., same physical qubit).

        The main logic in this class is located in the (private) method
        ``_compute_ul_absolute_position`` that, as its name indicate, computes the upper-left
        absolute position of each template (i.e., absolute position of the upper-left
        corner of each template).

        The coordinate system used internally by this class is:
               x-axis
          0 ------------>
          |
        y |
        | |
        a |
        x |
        i |
        s |
          |
          V

        Args:
            templates: a list of templates forwarded to the ``add_templates`` method
                at the end of instance initialisation.

        Raises:
            ValueError: if the templates provided have different default
                increments.
        """
        super().__init__(default_x_increment, default_y_increment)
        self._templates: list[Template] = []
        self._relative_position_graph = nx.DiGraph()
        self._maximum_plaquette_mapping_index: int = 0
        self.add_templates(templates)

    def _check_template_id(self, template_id: int) -> None:
        if template_id >= len(self._templates):
            raise TQECException(
                f"Asking for element identified by {template_id} when only "
                f"{len(self._templates)} templates have been added to "
                f"the {self.__class__.__name__} instance."
            )

    def add_template(
        self,
        template_to_insert: TemplateWithIndices,
    ) -> int:
        """Add the provided template to the data structure.

        Args:
            template_to_insert: the template to insert, along with the indices
                that should be used to index the plaquette indices provided
                to the ``instantiate`` method.

        Returns:
            the index of the newly inserted template in the list of templates.

        Raises:
            ValueError: if the template to insert has different default
                increments.
        """
        if len(self._templates) == 0:
            self._default_increments = template_to_insert.template.get_increments()
        elif self._default_increments != template_to_insert.template.get_increments():
            raise ValueError(
                f"Template {template_to_insert.template} has different default "
                "increments than the other templates."
            )
        template_id: int = len(self._templates)
        indices = template_to_insert.indices
        self._templates.append(template_to_insert.template)
        self._relative_position_graph.add_node(template_id, plaquette_indices=indices)
        self._maximum_plaquette_mapping_index = max(
            [self._maximum_plaquette_mapping_index] + indices
        )
        return template_id

    def add_templates(
        self,
        templates_to_insert: list[TemplateWithIndices],
    ) -> list[int]:
        """Add the provided templates to the data structure."""
        return [self.add_template(template) for template in templates_to_insert]

    def add_relation(
        self,
        template_id_to_position: int,
        relative_position: TemplateRelativePositionEnum,
        anchor_id: int,
    ) -> "ComposedTemplate":
        """Add a relative positioning between two templates.

        This method has the same effect as ``add_corner_relation`` (it
        internally calls it), but provide another interface to add a
        relation between two templates.

        This method is kept in the interface because the interface
        it provides is simpler to use and read than ``add_corner_relation``.

        Args:
            template_id_to_position: index of the template that should be
                positionned relatively to the provided anchor.
            relative_position: the relative position of the template provided as
                first parameter with respect to the anchor provided as third
                parameter. Can be any of ``LEFT_OF``, ``RIGHT_OF``, ``BELOW_OF``
                and ``ABOVE_OF``.
            anchor_id: index of the anchor template, i.e., the template with
                respect to which the template provided in first parameter will
                be positioned.

        Returns:
            ``self``, to be able to chain calls to this method.
        """
        self._check_template_id(template_id_to_position)
        self._check_template_id(anchor_id)

        anchor_corner: CornerPositionEnum
        template_corner: CornerPositionEnum
        if relative_position == TemplateRelativePositionEnum.ABOVE_OF:
            anchor_corner, template_corner = (
                CornerPositionEnum.UPPER_LEFT,
                CornerPositionEnum.LOWER_LEFT,
            )
        elif relative_position == TemplateRelativePositionEnum.BELOW_OF:
            anchor_corner, template_corner = (
                CornerPositionEnum.LOWER_LEFT,
                CornerPositionEnum.UPPER_LEFT,
            )
        elif relative_position == TemplateRelativePositionEnum.RIGHT_OF:
            anchor_corner, template_corner = (
                CornerPositionEnum.UPPER_RIGHT,
                CornerPositionEnum.UPPER_LEFT,
            )
        else:  # relative_position == TemplateRelativePositionEnum.LEFT_OF:
            anchor_corner, template_corner = (
                CornerPositionEnum.UPPER_LEFT,
                CornerPositionEnum.UPPER_RIGHT,
            )
        return self.add_corner_relation(
            (template_id_to_position, template_corner), (anchor_id, anchor_corner)
        )

    def add_corner_relation(
        self,
        template_id_to_position_corner: tuple[int, CornerPositionEnum],
        anchor_id_corner: tuple[int, CornerPositionEnum],
    ) -> "ComposedTemplate":
        """Add a relative positioning between two templates.

        Args:
            template_id_to_position_corner: a tuple containing the index of the
                template that should be positionned relatively to the provided
                anchor and the corner that should be considered.
            anchor_id_corner: a tuple containing the index of the (anchor)
                template that should be used to position the template instance
                provided in the first parameter, and the corner that should be
                considered.

        Returns:
            ``self``, to be able to chain calls to this method.
        """
        anchor_id, anchor_corner = anchor_id_corner
        template_id, template_corner = template_id_to_position_corner
        self._check_template_id(template_id)
        self._check_template_id(anchor_id)
        # Add 2 symmetric edges on the graph to encode the relative positioning information
        # provided by the user by calling this methods.
        self._relative_position_graph.add_edge(
            anchor_id,
            template_id,
            relative_position=(anchor_corner, template_corner),
        )
        self._relative_position_graph.add_edge(
            template_id,
            anchor_id,
            relative_position=(template_corner, anchor_corner),
        )
        return self

    def _compute_ul_absolute_position(self) -> dict[int, Position]:
        """Computes the absolute position of each template upper-left corner.

        This is the main method of the ``ComposedTemplate`` class. It explores templates
        by performing a BFS on the graph of relations between templates, starting by the
        first template inserted (but any template connected to the others should work
        fine).

        The first template upper-left corner is arbitrarily positioned at the (0, 0)
        position, and each template upper-left corner is then computed from this position.
        This means in particular that this method can return positions with negative
        coordinates.

        Returns:
            a mapping between templates indices and their upper-left corner
            absolute position. This mapping is empty if ``self.is_empty``.
        """
        if self.is_empty:
            return {}
        ul_positions: dict[int, Position] = {0: Position(0, 0)}
        src: int
        dest: int
        # Compute the upper-left (ul) position of all the templates
        for src, dest in nx.bfs_edges(self._relative_position_graph, 0):
            relative_position: tuple[CornerPositionEnum, CornerPositionEnum] | None = (
<<<<<<< HEAD
                self._relative_position_graph.get_edge_data(
                    src, dest
                ).get("relative_position")
=======
                self._relative_position_graph.get_edge_data(src, dest).get(
                    "relative_position"
                )
>>>>>>> 1a63daa3
            )
            assert (
                relative_position is not None
            ), f"Found an edge from {src} to {dest} that does not have a relative position."
            # Getting the positions and shape that will be needed to compute the ul_position
            # for dest.
            # ul_positions[src] is guaranteed to exist due to the BFS exploration order.
            src_ul_position = ul_positions[src]
            src_shape = self._templates[src].shape
            dest_shape = self._templates[dest].shape

            src_corner: CornerPositionEnum
            dest_corner: CornerPositionEnum
            src_corner, dest_corner = relative_position
            # Compute the anchor corner
            anchor_position: Position = get_corner_position(
                src_ul_position,
                CornerPositionEnum.UPPER_LEFT,
                src_shape,
                src_corner,
            )
            # Compute the upper-left position of the destination
            ul_positions[dest] = get_corner_position(
                anchor_position,
                dest_corner,
                dest_shape,
                CornerPositionEnum.UPPER_LEFT,
            )

        return ul_positions

    def _get_bounding_box_from_ul_positions(
        self, ul_positions: dict[int, Position]
    ) -> tuple[Position, Position]:
        """Get the bounding box containing all the templates from their
        upper-left corner position.

        Args:
            ul_positions: a mapping between templates indices and their upper-left
                corner absolute position.

        Returns:
            a tuple (upper-left position, bottom-right position) representing
            the bounding box. Coordinates in each positions are not guaranteed
            to be positive.
        """
        # ul: upper-left
        # br: bottom-right
        ul, br = Position(0, 0), Position(0, 0)
        # tid: template id
        # tulx: template upper-left
        for tid, tul in ul_positions.items():
            # tshape: template shape
            tshape = self._templates[tid].shape
            ul = Position(min(ul.x, tul.x), min(ul.y, tul.y))
            br = Position(max(br.x, tul.x + tshape.x), max(br.y, tul.y + tshape.y))
        return ul, br

    def _get_shape_from_bounding_box(self, ul: Position, br: Position) -> Shape2D:
        """Get the shape of the represented code from the bounding box.

        Args:
            ul: upper-left corner position of the bounding box.
            br: bottom-right corner position of the bounding box.
        """
        # ul: upper-left
        # br: bottom-right
        return Shape2D(br.x - ul.x, br.y - ul.y)

    def _get_shape_from_ul_positions(
        self, ul_positions: dict[int, Position]
    ) -> Shape2D:
        """Get the shape of the represented code from the upper-left corner positions of each template."""
        # ul: upper-left
        # br: bottom-right
        ul, br = self._get_bounding_box_from_ul_positions(ul_positions)
        return self._get_shape_from_bounding_box(ul, br)

    def _build_array(self, indices_map: tuple[int, ...]) -> numpy.ndarray:
        # ul: upper-left
        ul_positions = self._compute_ul_absolute_position()
        # bbul: bounding-box upper-left
        # bbbr: bounding-box bottom-right
        bbul, bbbr = self._get_bounding_box_from_ul_positions(ul_positions)
        shape = self._get_shape_from_bounding_box(bbul, bbbr)

        ret = numpy.zeros(shape.to_numpy_shape(), dtype=int)
        # tid: template id
        # tul: template upper-left
        for tid, tul in ul_positions.items():
            template = self._templates[tid]
            # tshapex: template shape x coordinate
            # tshapey: template shape y coordinate
            tshapey, tshapex = template.shape.to_numpy_shape()
            plaquette_indices: list[int] = [
                indices_map[i]
                for i in self._relative_position_graph.nodes[tid]["plaquette_indices"]
            ]
            # Subtracting bbul (upper-left bounding box position) from each coordinate to stick
            # the represented code to the axes and avoid having negative indices.
            x = tul.x - bbul.x
            y = tul.y - bbul.y
            # Numpy indexing is (y, x) in our coordinate system convention.
            ret[y : y + tshapey, x : x + tshapex] = template.instantiate(
                plaquette_indices
            )

        return ret

    def instantiate(self, plaquette_indices: ty.Sequence[int]) -> numpy.ndarray:
        """Generate the numpy array representing the template.

        Args:
            plaquette_indices: the plaquette indices that will be used to
                instantiate the different orchestrated templates.

        Returns:
            a numpy array with the given plaquette indices arranged according to
            the underlying shape of the template.

        Note:
            In previous implementations of this class, the instantiate method was
            expecting a plaquette "0" to be positioned first in the provided plaquette
            indices.
            This expectation was:
            1. not documented anywhere,
            2. an exposition of internal implementation details,
            3. very error-prone for external users.

            It also made the interface of ComposedTemplate slightly different from
            its parent Template class.

            The current implementation does not expect such a plaquette anymore.
        """
        if 0 in plaquette_indices:
            raise TQECException(
                f"{self.__class__.__name__} does not expect a plaquette 0 anymore."
            )
        if len(plaquette_indices) != self.expected_plaquettes_number:
            raise TQECException(
                f"Expecting {self.expected_plaquettes_number} plaquettes indices "
                f"but only {len(plaquette_indices)} were provided."
            )
        return self._build_array((0, *plaquette_indices))

    @property
    def default_increments(self) -> Displacement:
        """Get the increments between plaquettes of the template.

        Returns:
            a Displacement(x increment, y increment) representing the increments
            between plaquettes of the template.
        """
        return self._default_increments

    def scale_to(self, k: int) -> "ComposedTemplate":
        """Scales all the scalable component templates to the given scale ``k``.

        Note that this function scales the template instance INLINE. Rephrasing, the
        instance on which this method is called is modified in-place AND returned.

        Args:
            k: the new scale of the component templates. Forwarded to all the
            ``Template`` instances added to this ``ComposedTemplate`` instance.

        Returns:
            ``self``, once scaled.
        """
        for t in self._templates:
            t.scale_to(k)
        return self

    @property
    def shape(self) -> Shape2D:
        return self._get_shape_from_ul_positions(self._compute_ul_absolute_position())

    @property
    def expected_plaquettes_number(self) -> int:
        return self._maximum_plaquette_mapping_index

    @property
    def is_empty(self) -> bool:
        return len(self._templates) == 0

<<<<<<< HEAD
    def to_model(self) -> ComposedTemplateModel:
        return ComposedTemplateModel(
            default_increments=self._default_increments,
            templates=[t.to_model() for t in self._templates],
            relative_positions=RelativePositionsModel.from_networkx(
                self._relative_position_graph
            ),
            tag="Composed",
        )

    @property
    def scalable_shape(self) -> ScalableShape2D:
        """Returns the current template shape.

        Returns:
            the shape of the template.
        """
        raise NotImplementedError()
=======
    def get_midline_plaquettes(
        self, orientation: TemplateOrientation = TemplateOrientation.HORIZONTAL
    ) -> list[tuple[int, int]]:
        raise NotImplementedError
>>>>>>> 1a63daa3
<|MERGE_RESOLUTION|>--- conflicted
+++ resolved
@@ -5,8 +5,8 @@
 
 from tqec.enums import (
     CornerPositionEnum,
+    TemplateOrientation,
     TemplateRelativePositionEnum,
-    TemplateOrientation,
 )
 from tqec.exceptions import TQECException
 from tqec.position import Displacement, Position, Shape2D
@@ -286,15 +286,9 @@
         # Compute the upper-left (ul) position of all the templates
         for src, dest in nx.bfs_edges(self._relative_position_graph, 0):
             relative_position: tuple[CornerPositionEnum, CornerPositionEnum] | None = (
-<<<<<<< HEAD
                 self._relative_position_graph.get_edge_data(
                     src, dest
                 ).get("relative_position")
-=======
-                self._relative_position_graph.get_edge_data(src, dest).get(
-                    "relative_position"
-                )
->>>>>>> 1a63daa3
             )
             assert (
                 relative_position is not None
@@ -479,7 +473,6 @@
     def is_empty(self) -> bool:
         return len(self._templates) == 0
 
-<<<<<<< HEAD
     def to_model(self) -> ComposedTemplateModel:
         return ComposedTemplateModel(
             default_increments=self._default_increments,
@@ -490,17 +483,7 @@
             tag="Composed",
         )
 
-    @property
-    def scalable_shape(self) -> ScalableShape2D:
-        """Returns the current template shape.
-
-        Returns:
-            the shape of the template.
-        """
-        raise NotImplementedError()
-=======
     def get_midline_plaquettes(
         self, orientation: TemplateOrientation = TemplateOrientation.HORIZONTAL
     ) -> list[tuple[int, int]]:
-        raise NotImplementedError
->>>>>>> 1a63daa3
+        raise NotImplementedError