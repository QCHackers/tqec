--- conflicted
+++ resolved
@@ -1,16 +1,9 @@
 from __future__ import annotations
 
-<<<<<<< HEAD
-import typing as ty
-
-from pydantic import BaseModel
-from pydantic.dataclasses import dataclass
-=======
 import bisect
 import typing as ty
 from dataclasses import dataclass
 from math import floor
->>>>>>> 3f47b0fd
 
 from tqec.exceptions import TQECException
 from tqec.position import Shape2D
@@ -107,19 +100,8 @@
 class PiecewiseLinearFunction:
     """A piecewise linear function.
 
-<<<<<<< HEAD
-class Dimension(BaseModel):
-    scaling_function: LinearFunction
-    value: int
-
-    def __init__(
-        self, initial_scale_parameter: int, scaling_function: LinearFunction, **kwargs
-    ) -> None:
-        """Represent an integer dimension that may or may not be scalable.
-=======
     This dataclass encodes a piecewise linear function (that does not need
     to be continuous) by storing:
->>>>>>> 3f47b0fd
 
     - a list of `n` separators representing the `n` points at which the
       linear function encoded change and,
@@ -152,16 +134,8 @@
             the value taken by the represented piecewise linear function at the
             provided point.
         """
-<<<<<<< HEAD
-        super().__init__(
-            scaling_function=scaling_function,
-            value=scaling_function(initial_scale_parameter),
-            **kwargs,
-        )
-=======
         index = bisect.bisect_left(self.separators, x)
         return self.functions[index](x)
->>>>>>> 3f47b0fd
 
     @property
     def intervals(self) -> ty.Iterable[tuple[int | float, int | float]]:
@@ -210,21 +184,6 @@
                `other` (in the second entry of each pair) that appear together
                in the interval.
         """
-<<<<<<< HEAD
-        self.value = self.scaling_function(k)
-        return self
-
-    def __add__(self, other: "Dimension") -> "Dimension":
-        return Dimension(
-            self.scaling_function.invert(self.value),
-            self.scaling_function + other.scaling_function,
-        )
-
-    def __sub__(self, other: "Dimension") -> "Dimension":
-        return Dimension(
-            self.scaling_function.invert(self.value),
-            self.scaling_function - other.scaling_function,
-=======
         separators: list[float] = []
         functions: list[tuple[LinearFunction, LinearFunction]] = []
 
@@ -279,7 +238,6 @@
     def __rmul__(self, other: int) -> PiecewiseLinearFunction:
         return PiecewiseLinearFunction(
             self.separators, [other * f for f in self.functions]
->>>>>>> 3f47b0fd
         )
 
     def simplify(self) -> PiecewiseLinearFunction:
@@ -329,12 +287,6 @@
 
         common_separators, common_functions = lhs._functions_in_common(rhs)
 
-<<<<<<< HEAD
-    def __rmul__(self, other: int) -> "Dimension":
-        return Dimension(
-            self.scaling_function.invert(self.value),
-            self.scaling_function * other,
-=======
         # The special case of 2 linear functions (i.e., no separators):
         if not common_separators:
             f1, f2 = common_functions[0]
@@ -368,7 +320,6 @@
         f1, f2 = common_functions[-1]
         additional_separators, functions_on_interval = _get_minmax_on_interval(
             f1, f2, is_min, common_separators[-1], float("inf")
->>>>>>> 3f47b0fd
         )
 
         separators.extend(additional_separators)
@@ -407,50 +358,5 @@
     def simplify(self) -> Scalable2D:
         return Scalable2D(self.x.simplify(), self.y.simplify())
 
-<<<<<<< HEAD
-class FixedDimension(Dimension):
-    def __init__(self, value: int) -> None:
-        """A ``Dimension`` that does not scale."""
-        super().__init__(value, LinearFunction(0, value))
-
-
-@dataclass
-class ScalableOffset:
-    x: Dimension
-    y: Dimension
-
-    def scale_to(self, k: int) -> None:
-        self.x.scale_to(k)
-        self.y.scale_to(k)
-
-
-@dataclass(frozen=True)
-class ScalableShape2D:
-    """Simple wrapper around tuple[Dimension, Dimension].
-
-    This class is here to explicitly name the type of variables as shapes
-    instead of having a tuple[Dimension, Dimension] that could be:
-    - a position,
-    - a shape,
-    - coefficients for positions,
-    - displacements.
-    """
-
-    x: Dimension
-    y: Dimension
-
-    def to_numpy_shape(self) -> tuple[int, int]:
-        """Returns the shape according to numpy indexing.
-
-        In the coordinate system used in this library, numpy indexes arrays
-        using (y, x) coordinates. This method is here to translate a Shape
-        instance to a numpy shape transparently for the user.
-        """
-        return (self.y.value, self.x.value)
-
-    def __add__(self, other: ScalableShape2D | ScalableOffset) -> ScalableShape2D:
-        return ScalableShape2D(self.x + other.x, self.y + other.y)
-=======
     def simplify_positive(self) -> Scalable2D:
-        return Scalable2D(self.x.simplify_positive(), self.y.simplify_positive())
->>>>>>> 3f47b0fd
+        return Scalable2D(self.x.simplify_positive(), self.y.simplify_positive())