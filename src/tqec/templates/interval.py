--- conflicted
+++ resolved
@@ -1,10 +1,7 @@
 from __future__ import annotations
 
 import math
-<<<<<<< HEAD
 import typing
-=======
->>>>>>> e0fd7a0a
 from dataclasses import dataclass
 
 from tqec.exceptions import TQECException
