--- conflicted
+++ resolved
@@ -30,14 +30,9 @@
                 to `Displacement(2, 2)` when `None`
         """
         super().__init__()
-<<<<<<< HEAD
         if k < 0:
             raise TQECException(f"Cannot have a negative scaling parameter. Got {k}.")
         self._k = k
-=======
-        self._k: int
-        self.scale_to(k)
->>>>>>> eb0eca7c
         self._default_increments = default_increments or Displacement(2, 2)
 
     @abstractmethod
@@ -140,7 +135,6 @@
 
         Args:
             sides: the sides to recover plaquettes from.
-<<<<<<< HEAD
 
         Returns:
             a non-ordered list of plaquette numbers.
@@ -189,11 +183,4 @@
         midline = midline_shape // 2 - 1
         if orientation == TemplateOrientation.VERTICAL:
             return [(row, midline) for row in range(iteration_shape)]
-        return [(midline, column) for column in range(iteration_shape)]
-=======
-
-        Returns:
-            a non-ordered list of plaquette numbers.
-        """
-        pass
->>>>>>> eb0eca7c
+        return [(midline, column) for column in range(iteration_shape)]