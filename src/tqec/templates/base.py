--- conflicted
+++ resolved
@@ -147,102 +147,6 @@
         return self._default_increments
 
 
-<<<<<<< HEAD
-=======
-class AtomicTemplate(Template):
-    def __init__(
-        self,
-        shape: BaseShape,
-        default_x_increment: int = 2,
-        default_y_increment: int = 2,
-    ) -> None:
-        """Base class for all the templates that are not composed of other Template instances.
-
-        This class is the base of all templates that are "atomic", i.e., cannot be decomposed
-        in other Template instances any further.
-
-        Each atomis template should have a shape, represented by a Shape instance, and encoding
-        how the atomic template scales and its plaquettes.
-
-        The default increments define the distance between two plaquettes.
-        For example a default_x_increment of 2 means that two 2x2 plaquettes will share
-        a common edge.
-
-        :param shape: the underlying template shape.
-        :param default_x_increment: default increment in the x direction between two plaquettes.
-        :param default_y_increment: default increment in the y direction between two plaquettes.
-        """
-        super().__init__(default_x_increment, default_y_increment)
-        self._shape_instance = shape
-
-    def instantiate(self, *plaquette_indices: int) -> numpy.ndarray:
-        """Generate the numpy array representing the template.
-
-        :param plaquette_indices: the plaquette indices that will be forwarded to the
-            underlying Shape instance's instantiate method.
-        :returns: a numpy array with the given plaquette indices arranged according
-            to the underlying shape of the template.
-        """
-        return self._shape_instance.instantiate(*plaquette_indices)
-
-    @property
-    def shape(self) -> Shape2D:
-        """Returns the current template shape.
-
-        This should not be confused with the underlying shape of the template. Here
-        shape can mean:
-        - the Shape instance that defines what the template will look like and,
-        - the numpy-like shape, that is represented as 2 integers encoding the sizes
-          of the returned numpy array in both dimensions.
-
-        :returns: the numpy-like shape of the template.
-        """
-        return self._shape_instance.shape
-
-    @abstractmethod
-    def scale_to(self, k: int) -> "Template":
-        """Scales self to the given scale k.
-
-        The scale k of a **scalable template** is defined to be **half** the dimension/size
-        of the **scalable axis** of the template. For example, a scalable 4x4 square T has a
-        scale of 2 for both its axis. This means the dimension/size of the scaled axis is
-        enforced to be even, which avoids some invalid configuration of the template.
-
-        Note that this function scales to INLINE, so the instance on which it is called is
-        modified in-place AND returned.
-
-        :param k: the new scale of the template.
-        :returns: self, once scaled.
-        """
-        pass
-
-    @property
-    def shape_instance(self) -> BaseShape:
-        """Get the underlying shape instance.
-
-        Not to be confused with the shape property, this property recovers the BaseShape
-        instance that is stored by the Template instance it is called on. It does NOT return
-        the numpy-like Shape2D instance representing the sizes of the templates.
-        """
-        return self._shape_instance
-
-    def to_dict(self) -> dict[str, ty.Any]:
-        """Returns a dict-like representation of the instance.
-
-        Used to implement to_json.
-        """
-        return super().to_dict() | {"shape": self.shape_instance.to_dict()}
-
-    @property
-    def expected_plaquettes_number(self) -> int:
-        """Returns the number of plaquettes expected from the `instantiate` method.
-
-        :returns: the number of plaquettes expected from the `instantiate` method.
-        """
-        return self._shape_instance.expected_plaquettes_number
-
-
->>>>>>> ce55bfb2
 @dataclass
 class TemplateWithIndices:
     """A wrapper around a Template instance and the indices representing the plaquettes it should be instantiated with."""
