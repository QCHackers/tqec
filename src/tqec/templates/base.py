import json
import typing as ty
from abc import ABC, abstractmethod
from dataclasses import dataclass

import numpy
from tqec.enums import CornerPositionEnum, TemplateRelativePositionEnum
<<<<<<< HEAD
from tqec.position import Displacement, Shape2D
=======
from tqec.exceptions import TQECException
from tqec.position import Shape2D
>>>>>>> ca3281bf
from tqec.templates.shapes.base import BaseShape


def _json_encoding_default(obj) -> str | dict | None:
    """Define additional defaults to transform instances to JSON.

    This function is given as parameter to json.dumps to provide a
    way to translate the enumerations used by some templates to JSON
    data.

    :raises TypeError: if an instance of a unimplemented type is
        provided as parameter.
    """
    if isinstance(obj, CornerPositionEnum):
        return f"{obj.name}"
    elif isinstance(obj, TemplateRelativePositionEnum):
        return f"{obj.name}"
    raise TypeError(f"Type {type(obj).__name__} is not encodable in JSON")


class JSONEncodable(ABC):
    @abstractmethod
    def to_dict(self) -> dict[str, ty.Any]:
        """Returns a dict-like representation of the instance.

        Used to implement to_json.
        """
        pass

    def to_json(self, **kwargs) -> str:
        """Returns a JSON representation of the instance.

        :param kwargs: keyword arguments forwarded to the json.dumps function. The "default"
            keyword argument should NOT be present.
        :returns: the JSON representation of the instance.
        :raises DefaultKeyInKwargs: if the "default" key is present in kwargs.
        """
        if "default" in kwargs:
            raise TQECException(
                f"The 'default' key has been found with value '{kwargs.get("default")}' in the provided kwargs."
                " 'default' key is prohibited in the public API as it is changed internally."
            )
        return json.dumps(self.to_dict(), default=_json_encoding_default, **kwargs)


class Template(JSONEncodable):
    def __init__(
        self,
        shape: BaseShape,
        default_x_increment: int = 2,
        default_y_increment: int = 2,
    ) -> None:
        """Base class for all the templates.

        This class is the base of all templates and provide the necessary interface
        that all templates should implement to be usable by the library.

        Each template should have a shape, represented by a Shape instance, and encoding
        how the template scales and its plaquettes.

        The default increments define the distance between two plaquettes.
        For example a default_x_increment of 2 means that two 2x2 plaquettes will share
        a common edge.

        :param shape: the underlying template shape.
        :param default_x_increment: default increment in the x direction between two plaquettes.
        :param default_y_increment: default increment in the y direction between two plaquettes.
        """
        super().__init__()
        self._shape_instance = shape
        self._default_increments = Displacement(
            default_x_increment, default_y_increment
        )

    def instanciate(self, *plaquette_indices: int) -> numpy.ndarray:
        """Generate the numpy array representing the template.

        :param plaquette_indices: the plaquette indices that will be forwarded to the
            underlying Shape instance's instanciate method.
        :returns: a numpy array with the given plaquette indices arranged according
            to the underlying shape of the template.
        """
        return self._shape_instance.instanciate(*plaquette_indices)

    @property
    def shape(self) -> Shape2D:
        """Returns the current template shape.

        This should not be confused with the underlying shape of the template. Here
        shape can mean:
        - the Shape instance that defines what the template will look like and,
        - the numpy-like shape, that is represented as 2 integers encoding the sizes
          of the returned numpy array in both dimensions.

        :returns: the numpy-like shape of the template.
        """
        return self._shape_instance.shape

    @abstractmethod
    def scale_to(self, k: int) -> "Template":
        """Scales self to the given scale k.

        The scale k of a **scalable template** is defined to be **half** the dimension/size
        of the **scalable axis** of the template. For example, a scalable 4x4 square T has a
        scale of 2 for both its axis. This means the dimension/size of the scaled axis is
        enforced to be even, which avoids some invalid configuration of the template.

        Note that this function scales to INLINE, so the instance on which it is called is
        modified in-place AND returned.

        :param k: the new scale of the template.
        :returns: self, once scaled.
        """
        pass

    def to_dict(self) -> dict[str, ty.Any]:
        """Returns a dict-like representation of the instance.

        Used to implement to_json.
        """
        # self.__class__ is the type of the instance this method is called on, taking into
        # account inheritance. So this is not always "Template" here, as a subclass of
        # Template could use this method and self.__class__ would be this subclass type.
        # This is intentional.
        return {
            "type": self.__class__.__name__,
            "shape": self.shape_instance.to_dict(),
            "default_increments": {
                "x": self._default_increments.x,
                "y": self._default_increments.y,
            },
        }

    @property
    def shape_instance(self) -> BaseShape:
        """Get the underlying shape instance.

        Not to be confused with the shape property, this property recovers the BaseShape
        instance that is stored by the Template instance it is called on. It does NOT return
        the numpy-like Shape2D instance representing the sizes of the templates.
        """
        return self._shape_instance

    def get_increments(self) -> Displacement:
        """Get the default increments of the template.

        :returns: a displacement of the default increments in the x and y directions.
        """
        return self._default_increments


@dataclass
class TemplateWithIndices:
    """A wrapper around a Template instance and the indices representing the plaquettes it should be instanciated with."""

    template: Template
    indices: list[int]<|MERGE_RESOLUTION|>--- conflicted
+++ resolved
@@ -5,12 +5,8 @@
 
 import numpy
 from tqec.enums import CornerPositionEnum, TemplateRelativePositionEnum
-<<<<<<< HEAD
+from tqec.exceptions import TQECException
 from tqec.position import Displacement, Shape2D
-=======
-from tqec.exceptions import TQECException
-from tqec.position import Shape2D
->>>>>>> ca3281bf
 from tqec.templates.shapes.base import BaseShape
 
 
