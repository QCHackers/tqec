import numpy
import pytest

from tqec.enums import CornerPositionEnum, TemplateOrientation
from tqec.exceptions import TQECException
from tqec.templates.atomic.square import (
    AlternatingCornerSquareTemplate,
    AlternatingSquareTemplate,
)
from tqec.templates.scale import LinearFunction


def test_square_template_init():
    dimension = LinearFunction(2)
    AlternatingSquareTemplate(dimension, k=2)


def test_square_expected_plaquette_number():
    dimension = LinearFunction(2)
    template = AlternatingSquareTemplate(dimension, k=2)
    assert template.expected_plaquettes_number == 2


def test_square_template_scaling():
    dimension = LinearFunction(2)
    template = AlternatingSquareTemplate(dimension)
    template.scale_to(30)
    shape = template.shape
    assert shape.x == 2 * 30
    assert shape.y == 2 * 30


def test_square_template_one_fixed_scaling():
    dimension = LinearFunction(0, 2)
    template = AlternatingSquareTemplate(dimension)
    template.scale_to(30)
    shape = template.shape
    assert shape.x == 2
    assert shape.y == 2


def test_square_template_instantiate_default_plaquettes():
    dimension = LinearFunction(2)
    template = AlternatingSquareTemplate(dimension)
    arr = template.instantiate([1, 2])
    numpy.testing.assert_equal(
        arr, [[1, 2, 1, 2], [2, 1, 2, 1], [1, 2, 1, 2], [2, 1, 2, 1]]
    )


<<<<<<< HEAD
def test_square_template_one_fixed_scaling_instantiate_random_plaquettes(dim2x2):
    template = AlternatingSquareTemplate(dim2x2, 2)
=======
def test_square_template_one_fixed_scaling_instantiate_random_plaquettes():
    dimension = LinearFunction(2)
    template = AlternatingSquareTemplate(dimension)
>>>>>>> 3f47b0fd
    arr = template.instantiate([78, 195])
    numpy.testing.assert_equal(
        arr,
        [
            [78, 195, 78, 195],
            [195, 78, 195, 78],
            [78, 195, 78, 195],
            [195, 78, 195, 78],
        ],
    )


def test_corner_square_template_init():
    dimension = LinearFunction(2)
    AlternatingCornerSquareTemplate(dimension, CornerPositionEnum.LOWER_LEFT, k=2)


def test_corner_square_expected_plaquette_number():
    dimension = LinearFunction(2)
    rect = AlternatingCornerSquareTemplate(dimension, CornerPositionEnum.LOWER_LEFT)
    assert rect.expected_plaquettes_number == 5


def test_corner_square_template_scaling():
    dimension = LinearFunction(2)
    template = AlternatingCornerSquareTemplate(dimension, CornerPositionEnum.LOWER_LEFT)
    template.scale_to(30)
    shape = template.shape
    assert shape.x == 2 * 30
    assert shape.y == 2 * 30


def test_corner_square_template_one_fixed_scaling():
    dimension = LinearFunction(0, 2)
    template = AlternatingCornerSquareTemplate(dimension, CornerPositionEnum.LOWER_LEFT)
    template.scale_to(30)
    shape = template.shape
    assert shape.x == 2
    assert shape.y == 2


def test_corner_square_template_midline():
    dimension = LinearFunction(2)
    template = AlternatingCornerSquareTemplate(dimension, CornerPositionEnum.LOWER_LEFT)
    midline = template.get_midline_plaquettes()
    assert midline == [(1, 0), (1, 1), (1, 2), (1, 3)]
    midline = template.get_midline_plaquettes(TemplateOrientation.VERTICAL)
    assert midline == [(0, 1), (1, 1), (2, 1), (3, 1)]
    template.scale_to(4)
    midline = template.get_midline_plaquettes()
    assert midline == [
        (3, 0),
        (3, 1),
        (3, 2),
        (3, 3),
        (3, 4),
        (3, 5),
        (3, 6),
        (3, 7),
    ]
    template = AlternatingCornerSquareTemplate(
        LinearFunction(0, 3), CornerPositionEnum.LOWER_LEFT
    )
    with pytest.raises(TQECException, match="Midline is not defined for odd height."):
        template.get_midline_plaquettes()<|MERGE_RESOLUTION|>--- conflicted
+++ resolved
@@ -48,14 +48,9 @@
     )
 
 
-<<<<<<< HEAD
-def test_square_template_one_fixed_scaling_instantiate_random_plaquettes(dim2x2):
-    template = AlternatingSquareTemplate(dim2x2, 2)
-=======
 def test_square_template_one_fixed_scaling_instantiate_random_plaquettes():
     dimension = LinearFunction(2)
     template = AlternatingSquareTemplate(dimension)
->>>>>>> 3f47b0fd
     arr = template.instantiate([78, 195])
     numpy.testing.assert_equal(
         arr,
