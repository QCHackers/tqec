--- conflicted
+++ resolved
@@ -1,12 +1,8 @@
 import numpy
 import pytest
-<<<<<<< HEAD
 
-from tqec.enums import CornerPositionEnum
-=======
 from tqec.enums import CornerPositionEnum, TemplateOrientation
 from tqec.exceptions import TQECException
->>>>>>> 1a63daa3
 from tqec.templates.atomic.square import (
     AlternatingCornerSquareTemplate,
     AlternatingSquareTemplate,
