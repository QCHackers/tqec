--- conflicted
+++ resolved
@@ -6,17 +6,8 @@
 
 from tqec.enums import TemplateOrientation
 from tqec.exceptions import TQECException
-from tqec.position import Shape2D
 from tqec.templates.base import Template
-<<<<<<< HEAD
-from tqec.templates.scale import Dimension, FixedDimension, ScalableShape2D
-from tqec.templates.schemas import (
-    AlternatingRectangleTemplateModel,
-    RawRectangleTemplateModel,
-)
-=======
 from tqec.templates.scale import LinearFunction, PiecewiseLinearFunction, Scalable2D
->>>>>>> 3f47b0fd
 
 
 class AlternatingRectangleTemplate(Template):
@@ -85,18 +76,6 @@
         ret[odd, even] = p2
         return ret
 
-<<<<<<< HEAD
-    def scale_to(self, k: int) -> "AlternatingRectangleTemplate":
-        self._width.scale_to(k)
-        self._height.scale_to(k)
-        return self
-
-    @property
-    def shape(self) -> Shape2D:
-        return Shape2D(self._width.value, self._height.value)
-
-=======
->>>>>>> 3f47b0fd
     @property
     def expected_plaquettes_number(self) -> int:
         return 2
@@ -234,10 +213,6 @@
             ) from ex
 
     @property
-<<<<<<< HEAD
-    def shape(self) -> Shape2D:
-        return Shape2D(len(self._indices[0]), len(self._indices))
-=======
     def scalable_shape(self) -> Scalable2D:
         """Returns a scalable version of the template shape."""
         x, y = len(self._indices[0]), len(self._indices)
@@ -245,7 +220,6 @@
             PiecewiseLinearFunction.from_linear_function(LinearFunction(0, x)),
             PiecewiseLinearFunction.from_linear_function(LinearFunction(0, y)),
         )
->>>>>>> 3f47b0fd
 
     @property
     def expected_plaquettes_number(self) -> int:
