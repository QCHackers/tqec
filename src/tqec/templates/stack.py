--- conflicted
+++ resolved
@@ -105,7 +105,6 @@
             arr[0:yshape, 0:xshape][nonzeros] = tarr[nonzeros]
         return arr
 
-<<<<<<< HEAD
     def to_model(self) -> StackedTemplateModel:
         return StackedTemplateModel(
             default_increments=self._default_increments,
@@ -113,15 +112,6 @@
             tag="Stacked",
         )
 
-    @property
-    def scalable_shape(self) -> ScalableShape2D:
-        """Returns the current template shape.
-
-        Returns:
-            the shape of the template.
-        """
-        raise NotImplementedError()
-=======
     def get_midline_plaquettes(
         self, orientation: TemplateOrientation = TemplateOrientation.HORIZONTAL
     ) -> list[tuple[int, int]]:
@@ -149,5 +139,4 @@
                 return template.get_midline_plaquettes(orientation)
         raise TQECException(
             "No template with the expected midline shape was found in the stack."
-        )
->>>>>>> 1a63daa3
+        )