from copy import deepcopy

import cirq
from tqec.exceptions import TQECException
from tqec.plaquette.plaquette import Plaquette
from tqec.plaquette.schedule import ScheduledCircuit, merge_scheduled_circuits
from tqec.position import Displacement
from tqec.templates.base import Template


def generate_circuit(
    template: Template,
    plaquettes: list[Plaquette] | dict[int, Plaquette],
) -> cirq.Circuit:
    """Generate a quantum circuit from a template and its plaquettes

    This is one of the core methods of the `tqec` package. It generates a quantum circuit
    from the description of the template that should be implemented as well as the plaquettes
    that should be used to instantiate the provided template.

    This function requires that a few pre-conditions on the inputs are met:
    1. the number of plaquettes provided should match the number of plaquettes required by
       the provided template.
    2. all the provided plaquettes should be implemented on cirq.GridQubit instances **only**.

    If any of the above pre-conditions is not met, the inputs are considered invalid, in which
    case this function **might** raise an error.

    :param template: spatial description of the quantum error correction experiment we want
        to implement.
    :param plaquettes: description of the computation that should happen at different time-slices
        of the quantum error correction experiment (or at least part of it).

    :returns: a cirq.Circuit instance implementing the (part of) quantum error correction experiment
        represented by the provided inputs.

    :raises CannotUsePlaquetteWithDifferentShapes: if the provided Plaquette instance do not ALL
        have the same shape. See https://github.com/QCHackers/tqec/issues/34 for more information.
    """
    # Check that the user gave enough plaquettes.
    if len(plaquettes) != template.expected_plaquettes_number:
        raise TQECException(
            f"{len(plaquettes)} plaquettes have been provided, but "
            f"{template.expected_plaquettes_number} were expected."
        )

    # If plaquettes are given as a list, make that a dict to simplify the following operations
    if isinstance(plaquettes, list):
        plaquettes = {i + 1: plaquette for i, plaquette in enumerate(plaquettes)}

    # Instanciate the template with the appropriate plaquette indices.
    # Index 0 is "no plaquette" by convention and should not be included here.
    _indices = list(range(1, len(plaquettes) + 1))
    template_plaquettes = template.instanciate(*_indices)
<<<<<<< HEAD
    increments = template.default_increments

=======
    increments = template.get_increments()
>>>>>>> 6ad25d34
    # Plaquettes indices are starting at 1 in template_plaquettes. To avoid
    # offsets in the following code, we add an empty circuit at position 0.
    plaquette_circuits = {0: ScheduledCircuit(cirq.Circuit())} | {
        i: p.circuit for i, p in plaquettes.items()
    }

    # Generate the ScheduledCircuit instances for each plaquette instanciation
    all_scheduled_circuits: list[ScheduledCircuit] = []
    plaquette_index: int
    for row_index, line in enumerate(template_plaquettes):
        for column_index, plaquette_index in enumerate(line):
            if plaquette_index != 0:
                scheduled_circuit = deepcopy(plaquette_circuits[plaquette_index])
                offset = Displacement(
                    column_index * increments.x, row_index * increments.y
                )
                plaquette = plaquettes[plaquette_index]
                qubit_map = _create_mapping(plaquette, scheduled_circuit, offset)
                scheduled_circuit.map_to_qubits(qubit_map, inplace=True)
                all_scheduled_circuits.append(scheduled_circuit)

    # Merge everything!
    return merge_scheduled_circuits(all_scheduled_circuits)


def _create_mapping(
    plaquette: Plaquette, scheduled_circuit: ScheduledCircuit, offset: Displacement
) -> dict[cirq.Qid, cirq.Qid]:
    origin = plaquette.origin

    qubit_map = {
        # GridQubit are indexed as (row, col), so (y, x)
        # Qubits are given relative to an origin, so we need to add the offset
        qubit: qubit + (offset.y, offset.x) + (origin.y, origin.x)  # type: ignore
        for qubit in scheduled_circuit.raw_circuit.all_qubits()
    }
    return qubit_map<|MERGE_RESOLUTION|>--- conflicted
+++ resolved
@@ -51,13 +51,8 @@
     # Instanciate the template with the appropriate plaquette indices.
     # Index 0 is "no plaquette" by convention and should not be included here.
     _indices = list(range(1, len(plaquettes) + 1))
-    template_plaquettes = template.instanciate(*_indices)
-<<<<<<< HEAD
-    increments = template.default_increments
-
-=======
+    template_plaquettes = template.instantiate(*_indices)
     increments = template.get_increments()
->>>>>>> 6ad25d34
     # Plaquettes indices are starting at 1 in template_plaquettes. To avoid
     # offsets in the following code, we add an empty circuit at position 0.
     plaquette_circuits = {0: ScheduledCircuit(cirq.Circuit())} | {
