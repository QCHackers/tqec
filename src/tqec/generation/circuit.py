from copy import deepcopy

import cirq
from tqec.plaquette.plaquette import Plaquette
from tqec.plaquette.schedule import ScheduledCircuit, merge_scheduled_circuits
from tqec.position import Displacement
from tqec.templates.orchestrator import TemplateOrchestrator


def generate_circuit(
    template: TemplateOrchestrator,
    plaquettes: list[Plaquette],
) -> cirq.Circuit:
    """Generate a quantum circuit from a template and its plaquettes

    This is one of the core methods of the `tqec` package. It generates a quantum circuit
    from the description of the template that should be implemented as well as the plaquettes
    that should be used to instantiate the provided template.

    This function requires that a few pre-conditions on the inputs are met:
    1. the number of plaquettes provided should match the number of plaquettes required by
       the provided template.
    2. all the provided plaquettes should be implemented on cirq.GridQubit instances **only**.

    If any of the above pre-conditions is not met, the inputs are considered invalid, in which
    case this function **might** raise an error.

    :param template: spatial description of the quantum error correction experiment we want
        to implement.
    :param plaquettes: description of the computation that should happen at different time-slices
        of the quantum error correction experiment (or at least part of it).

    :returns: a cirq.Circuit instance implementing the (part of) quantum error correction experiment
        represented by the provided inputs.

    :raises CannotUsePlaquetteWithDifferentShapes: if the provided Plaquette instance do not ALL
        have the same shape. See https://github.com/QCHackers/tqec/issues/34 for more information.
    """
    # Check that the user gave enough plaquettes.
    # The expected_plaquettes_number attribute includes the "no plaquette" indexed 0.
    # The user is not expected to know about this implementation detail, so we hide it.
    if len(plaquettes) != template.expected_plaquettes_number - 1:
        raise TQECException(
            f"{len(plaquettes)} plaquettes have been provided, but "
            f"{template.expected_plaquettes_number - 1} were expected."
        )

<<<<<<< HEAD
    # Check that all the given plaquettes have the same shape. If not, this is an issue.
    # The shape limitation is an assumption to simplify the code and will have to be
    # eventually lifted.
    plaquette_shape: Shape2D = plaquettes[0].shape
    if any(p.shape != plaquette_shape for p in plaquettes):
        different_shapes = set(p.shape.to_numpy_shape() for p in plaquettes)
        raise TQECException(
            f"Found Plaquette instances with different shapes: {different_shapes}. "
            "See https://github.com/QCHackers/tqec/issues/34."
        )

    # instantiate the template with the appropriate plaquette indices.
    # Index 0 is "no plaquette" by convention.
    _indices = list(range(len(plaquettes) + 1))
    template_plaquettes = template.instantiate(*_indices)
=======
    # Instanciate the template with the appropriate plaquette indices.
    # Index 0 is "no plaquette" by convention.
    _indices = list(range(len(plaquettes) + 1))
    template_plaquettes = template.instanciate(*_indices)
    increments = template.default_increments
>>>>>>> e5352b2d
    # Plaquettes indices are starting at 1 in template_plaquettes. To avoid
    # offsets in the following code, we add an empty circuit at position 0.
    plaquette_circuits = [ScheduledCircuit(cirq.Circuit())] + [
        p.circuit for p in plaquettes
    ]

<<<<<<< HEAD
    # Generate the ScheduledCircuit instances for each plaquette instantiation
    all_scheduled_circuits: list[ScheduledCircuit] = list()
=======
    # Generate the ScheduledCircuit instances for each plaquette instanciation
    all_scheduled_circuits: list[ScheduledCircuit] = []
>>>>>>> e5352b2d
    plaquette_index: int
    for row_index, line in enumerate(template_plaquettes):
        for column_index, plaquette_index in enumerate(line):
            scheduled_circuit = deepcopy(plaquette_circuits[plaquette_index])

            offset = Displacement(column_index * increments.x, row_index * increments.y)
            plaquette = plaquettes[plaquette_index - 1]
            qubit_map = _create_mapping(plaquette, scheduled_circuit, offset)
            scheduled_circuit.map_to_qubits(qubit_map, inplace=True)
            all_scheduled_circuits.append(scheduled_circuit)

    # Merge everything!
    return merge_scheduled_circuits(all_scheduled_circuits)


def _create_mapping(
    plaquette: Plaquette, scheduled_circuit: ScheduledCircuit, offset: Displacement
) -> dict[cirq.Qid, cirq.Qid]:
    origin = plaquette.origin

    qubit_map = {
        # GridQubit are indexed as (row, col), so (y, x)
        # Qubits are given relative to an origin, so we need to add the offset
        qubit: qubit + (offset.y, offset.x) + (origin.y, origin.x)  # type: ignore
        for qubit in scheduled_circuit.raw_circuit.all_qubits()
    }
    return qubit_map<|MERGE_RESOLUTION|>--- conflicted
+++ resolved
@@ -45,42 +45,20 @@
             f"{template.expected_plaquettes_number - 1} were expected."
         )
 
-<<<<<<< HEAD
-    # Check that all the given plaquettes have the same shape. If not, this is an issue.
-    # The shape limitation is an assumption to simplify the code and will have to be
-    # eventually lifted.
-    plaquette_shape: Shape2D = plaquettes[0].shape
-    if any(p.shape != plaquette_shape for p in plaquettes):
-        different_shapes = set(p.shape.to_numpy_shape() for p in plaquettes)
-        raise TQECException(
-            f"Found Plaquette instances with different shapes: {different_shapes}. "
-            "See https://github.com/QCHackers/tqec/issues/34."
-        )
-
-    # instantiate the template with the appropriate plaquette indices.
-    # Index 0 is "no plaquette" by convention.
-    _indices = list(range(len(plaquettes) + 1))
-    template_plaquettes = template.instantiate(*_indices)
-=======
     # Instanciate the template with the appropriate plaquette indices.
     # Index 0 is "no plaquette" by convention.
     _indices = list(range(len(plaquettes) + 1))
     template_plaquettes = template.instanciate(*_indices)
     increments = template.default_increments
->>>>>>> e5352b2d
+
     # Plaquettes indices are starting at 1 in template_plaquettes. To avoid
     # offsets in the following code, we add an empty circuit at position 0.
     plaquette_circuits = [ScheduledCircuit(cirq.Circuit())] + [
         p.circuit for p in plaquettes
     ]
 
-<<<<<<< HEAD
-    # Generate the ScheduledCircuit instances for each plaquette instantiation
-    all_scheduled_circuits: list[ScheduledCircuit] = list()
-=======
     # Generate the ScheduledCircuit instances for each plaquette instanciation
     all_scheduled_circuits: list[ScheduledCircuit] = []
->>>>>>> e5352b2d
     plaquette_index: int
     for row_index, line in enumerate(template_plaquettes):
         for column_index, plaquette_index in enumerate(line):
