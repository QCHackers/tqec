from copy import deepcopy

import cirq
from tqec.exceptions import TQECException
from tqec.plaquette.plaquette import Plaquette
from tqec.plaquette.schedule import ScheduledCircuit, merge_scheduled_circuits
from tqec.position import Displacement
from tqec.templates.base import Template


def generate_circuit(
    template: Template,
    plaquettes: list[Plaquette] | dict[int, Plaquette],
) -> cirq.Circuit:
    """Generate a quantum circuit from a template and its plaquettes

    This is one of the core methods of the `tqec` package. It generates a quantum circuit
    from the description of the template that should be implemented as well as the plaquettes
    that should be used to instantiate the provided template.

    This function requires that a few pre-conditions on the inputs are met:
    1. the number of plaquettes provided should match the number of plaquettes required by
       the provided template.
    2. all the provided plaquettes should be implemented on cirq.GridQubit instances **only**.

    If any of the above pre-conditions is not met, the inputs are considered invalid, in which
    case this function **might** raise an error.

    :param template: spatial description of the quantum error correction experiment we want
        to implement.
    :param plaquettes: description of the computation that should happen at different time-slices
        of the quantum error correction experiment (or at least part of it).

    :returns: a cirq.Circuit instance implementing the (part of) quantum error correction experiment
        represented by the provided inputs.

    :raises CannotUsePlaquetteWithDifferentShapes: if the provided Plaquette instance do not ALL
        have the same shape. See https://github.com/QCHackers/tqec/issues/34 for more information.
    """
    # Check that the user gave enough plaquettes.
    if len(plaquettes) != template.expected_plaquettes_number:
        raise TQECException(
            f"{len(plaquettes)} plaquettes have been provided, but "
            f"{template.expected_plaquettes_number} were expected."
        )

    # If plaquettes are given as a list, make that a dict to simplify the following operations
    if isinstance(plaquettes, list):
        plaquettes = {i + 1: plaquette for i, plaquette in enumerate(plaquettes)}

    # instantiate the template with the appropriate plaquette indices.
    # Index 0 is "no plaquette" by convention and should not be included here.
    _indices = list(range(1, len(plaquettes) + 1))
    template_plaquettes = template.instantiate(*_indices)
    increments = template.get_increments()
    # Plaquettes indices are starting at 1 in template_plaquettes. To avoid
    # offsets in the following code, we add an empty circuit at position 0.
    plaquette_circuits = {0: ScheduledCircuit(cirq.Circuit())} | {
        i: p.circuit for i, p in plaquettes.items()
    }

    # Generate the ScheduledCircuit instances for each plaquette instanciation
    all_scheduled_circuits: list[ScheduledCircuit] = []
    plaquette_index: int
<<<<<<< HEAD
    for plaquette_y, line in enumerate(template_plaquettes):
        for plaquette_x, plaquette_index in enumerate(line):
            qubit_x = get_plaquette_starting_index(plaquette_shape.x, plaquette_x)
            qubit_y = get_plaquette_starting_index(plaquette_shape.y, plaquette_y)
            scheduled_circuit = deepcopy(plaquette_circuits[plaquette_index])
            qubit_map = {
                # GridQubit are indexed as (row, col), so (y, x)
                qubit: qubit + (qubit_y, qubit_x)  # type: ignore
                for qubit in scheduled_circuit.mappable_qubits
            }
            scheduled_circuit.map_to_qubits(qubit_map, inplace=True)
            all_scheduled_circuits.append(scheduled_circuit)
=======
    for row_index, line in enumerate(template_plaquettes):
        for column_index, plaquette_index in enumerate(line):
            if plaquette_index != 0:
                scheduled_circuit = deepcopy(plaquette_circuits[plaquette_index])
                offset = Displacement(
                    column_index * increments.x, row_index * increments.y
                )
                plaquette = plaquettes[plaquette_index]
                qubit_map = _create_mapping(plaquette, scheduled_circuit, offset)
                scheduled_circuit.map_to_qubits(qubit_map, inplace=True)
                all_scheduled_circuits.append(scheduled_circuit)
>>>>>>> 3b2da797

    # Merge everything!
    return merge_scheduled_circuits(all_scheduled_circuits)


def _create_mapping(
    plaquette: Plaquette, scheduled_circuit: ScheduledCircuit, offset: Displacement
) -> dict[cirq.Qid, cirq.Qid]:
    origin = plaquette.origin

    qubit_map = {
        # GridQubit are indexed as (row, col), so (y, x)
        # Qubits are given relative to an origin, so we need to add the offset
        qubit: qubit + (offset.y, offset.x) + (origin.y, origin.x)  # type: ignore
        for qubit in scheduled_circuit.raw_circuit.all_qubits()
    }
    return qubit_map<|MERGE_RESOLUTION|>--- conflicted
+++ resolved
@@ -62,20 +62,6 @@
     # Generate the ScheduledCircuit instances for each plaquette instanciation
     all_scheduled_circuits: list[ScheduledCircuit] = []
     plaquette_index: int
-<<<<<<< HEAD
-    for plaquette_y, line in enumerate(template_plaquettes):
-        for plaquette_x, plaquette_index in enumerate(line):
-            qubit_x = get_plaquette_starting_index(plaquette_shape.x, plaquette_x)
-            qubit_y = get_plaquette_starting_index(plaquette_shape.y, plaquette_y)
-            scheduled_circuit = deepcopy(plaquette_circuits[plaquette_index])
-            qubit_map = {
-                # GridQubit are indexed as (row, col), so (y, x)
-                qubit: qubit + (qubit_y, qubit_x)  # type: ignore
-                for qubit in scheduled_circuit.mappable_qubits
-            }
-            scheduled_circuit.map_to_qubits(qubit_map, inplace=True)
-            all_scheduled_circuits.append(scheduled_circuit)
-=======
     for row_index, line in enumerate(template_plaquettes):
         for column_index, plaquette_index in enumerate(line):
             if plaquette_index != 0:
@@ -87,7 +73,6 @@
                 qubit_map = _create_mapping(plaquette, scheduled_circuit, offset)
                 scheduled_circuit.map_to_qubits(qubit_map, inplace=True)
                 all_scheduled_circuits.append(scheduled_circuit)
->>>>>>> 3b2da797
 
     # Merge everything!
     return merge_scheduled_circuits(all_scheduled_circuits)
@@ -95,13 +80,13 @@
 
 def _create_mapping(
     plaquette: Plaquette, scheduled_circuit: ScheduledCircuit, offset: Displacement
-) -> dict[cirq.Qid, cirq.Qid]:
+) -> dict[cirq.GridQubit, cirq.GridQubit]:
     origin = plaquette.origin
 
     qubit_map = {
         # GridQubit are indexed as (row, col), so (y, x)
         # Qubits are given relative to an origin, so we need to add the offset
         qubit: qubit + (offset.y, offset.x) + (origin.y, origin.x)  # type: ignore
-        for qubit in scheduled_circuit.raw_circuit.all_qubits()
+        for qubit in scheduled_circuit.mappable_qubits
     }
     return qubit_map