--- conflicted
+++ resolved
@@ -1,15 +1,11 @@
 from copy import deepcopy
 
 import cirq
+from tqec.exceptions import TQECException
 from tqec.plaquette.plaquette import Plaquette
 from tqec.plaquette.schedule import ScheduledCircuit, merge_scheduled_circuits
-<<<<<<< HEAD
-from tqec.position import Shape2D
+from tqec.position import Displacement
 from tqec.templates.base import Template
-=======
-from tqec.position import Displacement
-from tqec.templates.orchestrator import TemplateOrchestrator
->>>>>>> 68397eea
 
 
 def generate_circuit(
@@ -52,7 +48,7 @@
     # Index 0 is "no plaquette" by convention and should not be included here.
     _indices = list(range(1, len(plaquettes) + 1))
     template_plaquettes = template.instanciate(*_indices)
-    increments = template.default_increments
+    increments = template.get_increments()
     # Plaquettes indices are starting at 1 in template_plaquettes. To avoid
     # offsets in the following code, we add an empty circuit at position 0.
     plaquette_circuits = [ScheduledCircuit(cirq.Circuit())] + [
