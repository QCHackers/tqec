"""Defines core classes and functions to represent and manipulate quantum
circuits.

This package defines the core class :class:`~schedule.circuit.ScheduledCircuit`
that is used to represent a quantum circuit in the `tqec` library. It also
defines a few core functions:

<<<<<<< HEAD
- :func:`~.annotate_detectors_automatically` that takes a quantum circuit
  implementing a complete QEC circuit and adds ``DETECTOR`` annotations.
- :func:`~.generate_circuit` that takes a
  :class:`~tqec.templates.indices.base.Template` instance and a description of
  plaquettes via a :class:`~tqec.plaquette.plaquette.Plaquettes` instance and
  generates a :class:`~schedule.circuit.ScheduledCircuit` instance that
  corresponds to the circuit described.
=======
- :func:`~.generate_circuit` that takes a :class:`~tqec.templates.base.Template`
  instance and a description of plaquettes via a
  :class:`~tqec.plaquette.plaquette.Plaquettes` instance and generates a
  :class:`~schedule.circuit.ScheduledCircuit` instance that corresponds to the
  circuit described.
>>>>>>> ca284e13
- :func:`~.merge_scheduled_circuits` that is a function that helps merging
  several :class:`~schedule.circuit.ScheduledCircuit` instances containing gates
  that are potentially scheduled at the same time (but not on the same qubits).

Functions from this package are really the backbone of the :mod:`tqec`
library and are re-used in higher-level packages (such as :mod:`tqec.compile`).
"""

from .generation import generate_circuit as generate_circuit
from .qubit_map import QubitMap as QubitMap
from .schedule import ScheduledCircuit as ScheduledCircuit
from .schedule import ScheduleException as ScheduleException
from .schedule import merge_scheduled_circuits as merge_scheduled_circuits<|MERGE_RESOLUTION|>--- conflicted
+++ resolved
@@ -5,21 +5,11 @@
 that is used to represent a quantum circuit in the `tqec` library. It also
 defines a few core functions:
 
-<<<<<<< HEAD
-- :func:`~.annotate_detectors_automatically` that takes a quantum circuit
-  implementing a complete QEC circuit and adds ``DETECTOR`` annotations.
-- :func:`~.generate_circuit` that takes a
-  :class:`~tqec.templates.indices.base.Template` instance and a description of
-  plaquettes via a :class:`~tqec.plaquette.plaquette.Plaquettes` instance and
-  generates a :class:`~schedule.circuit.ScheduledCircuit` instance that
-  corresponds to the circuit described.
-=======
 - :func:`~.generate_circuit` that takes a :class:`~tqec.templates.base.Template`
   instance and a description of plaquettes via a
   :class:`~tqec.plaquette.plaquette.Plaquettes` instance and generates a
   :class:`~schedule.circuit.ScheduledCircuit` instance that corresponds to the
   circuit described.
->>>>>>> ca284e13
 - :func:`~.merge_scheduled_circuits` that is a function that helps merging
   several :class:`~schedule.circuit.ScheduledCircuit` instances containing gates
   that are potentially scheduled at the same time (but not on the same qubits).
