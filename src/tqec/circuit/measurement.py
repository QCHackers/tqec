"""Defines two classes to represent measurements in a quantum circuit.

This module defines :class:`Measurement` to represent a unique measurement in
a quantum circuit and :class:`RepeatedMeasurement` to represent a unique
measurement within a `REPEAT` instruction in a quantum circuit.
"""

from __future__ import annotations

from abc import ABC, abstractmethod
from dataclasses import dataclass
from typing import Mapping, cast

import stim
from typing_extensions import override

from tqec.circuit.instructions import (
    is_multi_qubit_measurement_instruction,
    is_single_qubit_measurement_instruction,
)
from tqec.circuit.qubit import GridQubit
from tqec.circuit.qubit_map import QubitMap
from tqec.exceptions import TQECException
from tqec.interval import Interval, Rplus_interval
from tqec.position import Displacement


class AbstractMeasurement(ABC):
    @abstractmethod
    def offset_spatially_by(self, x: int, y: int) -> AbstractMeasurement:
        """Returns a new instance offset by the provided spatial coordinates.

        Args:
            x: first spatial dimension offset.
            y: second spatial dimension offset.

        Returns:
            a new instance with the specified offset from `self`.
        """

    @abstractmethod
    def offset_temporally_by(self, t: int) -> AbstractMeasurement:
        """Returns a new instance offset by the provided temporal coordinates.

        Args:
            t: temporal offset.

        Returns:
            a new instance with the specified offset from `self`.
        """

    @abstractmethod
    def __repr__(self) -> str:
        """Python magic method to represent an instance as a string."""

    @abstractmethod
    def map_qubit(
        self, qubit_map: Mapping[GridQubit, GridQubit]
    ) -> AbstractMeasurement:
        """Returns a new instance representing a measurement on the qubit
        obtained from `self.qubit` and the provided `qubit_map`.

        Args:
            qubit_map: a correspondence map for qubits.

        Returns:
            a new measurement instance with the mapped qubit.
        """


@dataclass(frozen=True)
class Measurement(AbstractMeasurement):
    """A unique representation for each measurement in a quantum circuit.

    This class aims at being able to represent measurements in a quantum circuit
    in a unique and easily usable way.

    Note:
        This is not a global representation as the `offset` is always
        relative to the end of the quantum circuit considered.

    Attributes:
        qubit: qubit on which the represented measurement is performed.
        offset: negative offset representing the number of measurements
            performed on the provided qubit after the represented measurement.
            A value of `-1` means that the represented measurement is the
            last one applied on `qubit`.

    Raises:
        TQECException: if the provided `offset` is not strictly negative.
    """

    qubit: GridQubit
    offset: int

    def __post_init__(self) -> None:
        if self.offset >= 0:
            raise TQECException("Measurement.offset should be negative.")

    @override
    def offset_spatially_by(self, x: int, y: int) -> Measurement:
        return Measurement(self.qubit + Displacement(x, y), self.offset)

    @override
    def offset_temporally_by(self, t: int) -> Measurement:
        return Measurement(self.qubit, self.offset + t)

    @override
    def __repr__(self) -> str:
        return f"{self.__class__.__name__}({self.qubit}, {self.offset})"

    def __str__(self) -> str:
        return f"M[{self.qubit},{self.offset}]"

    @override
    def map_qubit(self, qubit_map: Mapping[GridQubit, GridQubit]) -> Measurement:
        return Measurement(qubit_map[self.qubit], self.offset)


@dataclass(frozen=True)
class RepeatedMeasurement(AbstractMeasurement):
    """A unique representation for a repeated measurement in a quantum circuit.

    This class aims at being able to represent a repeated measurement in a
    quantum circuit in a unique and easily usable way.
    Repeated measurements can be found when a :class:`stim.CircuitRepeatBlock`
    contains measurements.

    Note:
        This is not a global representation as the `offsets` is always
        relative to the end of the quantum circuit considered.

    Attributes:
        qubit: qubit on which the represented repeated measurement is performed.
        offsets: an interval only containing negative offsets representing the
            number of measurements performed on the provided qubit after the
            represented measurement.
            A value of `-1` means that the represented measurement is the
            last one applied on `qubit`.

    Raises:
        TQECException: if the provided `offsetd` contains positive entries.
    """

    qubit: GridQubit
    offsets: Interval

    def __post_init__(self) -> None:
        if not self.offsets.intersection(Rplus_interval).is_empty():
            raise TQECException(
                "Measurement.offsets should be an Interval "
                "containing only strictly negative values."
            )

    @override
    def offset_spatially_by(self, x: int, y: int) -> RepeatedMeasurement:
        return RepeatedMeasurement(self.qubit + Displacement(x, y), self.offsets)

    @override
    def offset_temporally_by(self, t: int) -> RepeatedMeasurement:
        return RepeatedMeasurement(self.qubit, self.offsets + t)

    @override
    def __repr__(self) -> str:
        return f"{self.__class__.__name__}({self.qubit}, {self.offsets})"

    @override
    def map_qubit(
        self, qubit_map: Mapping[GridQubit, GridQubit]
    ) -> RepeatedMeasurement:
        return RepeatedMeasurement(qubit_map[self.qubit], self.offsets)

    def measurements(self) -> list[Measurement]:
        return [
            Measurement(self.qubit, offset) for offset in self.offsets.iter_integers()
        ]


def get_measurements_from_circuit(circuit: stim.Circuit) -> list[Measurement]:
    qubit_map = QubitMap.from_circuit(circuit)
    num_measurements: dict[GridQubit, int] = {}
    measurements_reverse_order: list[Measurement] = []
    for instruction in reversed(circuit):
        if isinstance(instruction, stim.CircuitRepeatBlock):
            raise TQECException(
                "Found a REPEAT block in get_measurements_from_circuit. This "
                "is not supported."
            )
        if is_multi_qubit_measurement_instruction(instruction):
            raise TQECException(
                f"Got a multi-qubit measurement instruction ({instruction.name}) "
                "but multi-qubit measurements are not supported yet."
            )
<<<<<<< HEAD
        if instruction.name in SINGLE_QUBIT_MEASUREMENT_INSTRUCTION_NAMES:
            for (target,) in reversed(instruction.target_groups()):
=======
        if is_single_qubit_measurement_instruction(instruction):
            for (target,) in instruction.target_groups():
>>>>>>> 162cb065
                if not target.is_qubit_target:
                    raise TQECException(
                        "Found a measurement instruction with a target that is "
                        f"not a qubit target: {instruction}."
                    )
                qi: int = cast(int, target.qubit_value)
                qubit = qubit_map.i2q[qi]
                meas_index_on_qubit = num_measurements.get(qubit, 0) + 1
                num_measurements[qubit] = meas_index_on_qubit
                measurements_reverse_order.append(
                    Measurement(qubit, -meas_index_on_qubit)
                )
    return measurements_reverse_order[::-1]<|MERGE_RESOLUTION|>--- conflicted
+++ resolved
@@ -191,13 +191,8 @@
                 f"Got a multi-qubit measurement instruction ({instruction.name}) "
                 "but multi-qubit measurements are not supported yet."
             )
-<<<<<<< HEAD
-        if instruction.name in SINGLE_QUBIT_MEASUREMENT_INSTRUCTION_NAMES:
-            for (target,) in reversed(instruction.target_groups()):
-=======
         if is_single_qubit_measurement_instruction(instruction):
             for (target,) in instruction.target_groups():
->>>>>>> 162cb065
                 if not target.is_qubit_target:
                     raise TQECException(
                         "Found a measurement instruction with a target that is "
